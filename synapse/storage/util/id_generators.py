# -*- coding: utf-8 -*-
# Copyright 2014-2016 OpenMarket Ltd
#
# Licensed under the Apache License, Version 2.0 (the "License");
# you may not use this file except in compliance with the License.
# You may obtain a copy of the License at
#
#     http://www.apache.org/licenses/LICENSE-2.0
#
# Unless required by applicable law or agreed to in writing, software
# distributed under the License is distributed on an "AS IS" BASIS,
# WITHOUT WARRANTIES OR CONDITIONS OF ANY KIND, either express or implied.
# See the License for the specific language governing permissions and
# limitations under the License.

import contextlib
import heapq
import threading
from collections import deque
<<<<<<< HEAD
from typing import Dict, Set
=======
from typing import Dict, List, Set
>>>>>>> 56efa9ec

from typing_extensions import Deque

from synapse.storage.database import DatabasePool, LoggingTransaction
from synapse.storage.util.sequence import PostgresSequenceGenerator


class IdGenerator(object):
    def __init__(self, db_conn, table, column):
        self._lock = threading.Lock()
        self._next_id = _load_current_id(db_conn, table, column)

    def get_next(self):
        with self._lock:
            self._next_id += 1
            return self._next_id


def _load_current_id(db_conn, table, column, step=1):
    """

    Args:
        db_conn (object):
        table (str):
        column (str):
        step (int):

    Returns:
        int
    """
    cur = db_conn.cursor()
    if step == 1:
        cur.execute("SELECT MAX(%s) FROM %s" % (column, table))
    else:
        cur.execute("SELECT MIN(%s) FROM %s" % (column, table))
    (val,) = cur.fetchone()
    cur.close()
    current_id = int(val) if val else step
    return (max if step > 0 else min)(current_id, step)


class StreamIdGenerator(object):
    """Used to generate new stream ids when persisting events while keeping
    track of which transactions have been completed.

    This allows us to get the "current" stream id, i.e. the stream id such that
    all ids less than or equal to it have completed. This handles the fact that
    persistence of events can complete out of order.

    Args:
        db_conn(connection):  A database connection to use to fetch the
            initial value of the generator from.
        table(str): A database table to read the initial value of the id
            generator from.
        column(str): The column of the database table to read the initial
            value from the id generator from.
        extra_tables(list): List of pairs of database tables and columns to
            use to source the initial value of the generator from. The value
            with the largest magnitude is used.
        step(int): which direction the stream ids grow in. +1 to grow
            upwards, -1 to grow downwards.

    Usage:
        with await stream_id_gen.get_next() as stream_id:
            # ... persist event ...
    """

    def __init__(self, db_conn, table, column, extra_tables=[], step=1):
        assert step != 0
        self._lock = threading.Lock()
        self._step = step
        self._current = _load_current_id(db_conn, table, column, step)
        for table, column in extra_tables:
            self._current = (max if step > 0 else min)(
                self._current, _load_current_id(db_conn, table, column, step)
            )
        self._unfinished_ids = deque()  # type: Deque[int]

    async def get_next(self):
        """
        Usage:
            with await stream_id_gen.get_next() as stream_id:
                # ... persist event ...
        """
        with self._lock:
            self._current += self._step
            next_id = self._current

            self._unfinished_ids.append(next_id)

        @contextlib.contextmanager
        def manager():
            try:
                yield next_id
            finally:
                with self._lock:
                    self._unfinished_ids.remove(next_id)

        return manager()

    async def get_next_mult(self, n):
        """
        Usage:
            with await stream_id_gen.get_next(n) as stream_ids:
                # ... persist events ...
        """
        with self._lock:
            next_ids = range(
                self._current + self._step,
                self._current + self._step * (n + 1),
                self._step,
            )
            self._current += n * self._step

            for next_id in next_ids:
                self._unfinished_ids.append(next_id)

        @contextlib.contextmanager
        def manager():
            try:
                yield next_ids
            finally:
                with self._lock:
                    for next_id in next_ids:
                        self._unfinished_ids.remove(next_id)

        return manager()

    def get_current_token(self):
        """Returns the maximum stream id such that all stream ids less than or
        equal to it have been successfully persisted.

        Returns:
            int
        """
        with self._lock:
            if self._unfinished_ids:
                return self._unfinished_ids[0] - self._step

            return self._current

    def get_current_token_for_writer(self, instance_name: str) -> int:
        """Returns the position of the given writer.

        For streams with single writers this is equivalent to
        `get_current_token`.
        """
        return self.get_current_token()


class MultiWriterIdGenerator:
    """An ID generator that tracks a stream that can have multiple writers.

    Uses a Postgres sequence to coordinate ID assignment, but positions of other
    writers will only get updated when `advance` is called (by replication).

    Note: Only works with Postgres.

    Args:
        db_conn
        db
        instance_name: The name of this instance.
        table: Database table associated with stream.
        instance_column: Column that stores the row's writer's instance name
        id_column: Column that stores the stream ID.
        sequence_name: The name of the postgres sequence used to generate new
            IDs.
    """

    def __init__(
        self,
        db_conn,
        db: DatabasePool,
        instance_name: str,
        table: str,
        instance_column: str,
        id_column: str,
        sequence_name: str,
    ):
        self._db = db
        self._instance_name = instance_name

        # We lock as some functions may be called from DB threads.
        self._lock = threading.Lock()

        self._current_positions = self._load_current_ids(
            db_conn, table, instance_column, id_column
        )

        # Set of local IDs that we're still processing. The current position
        # should be less than the minimum of this set (if not empty).
        self._unfinished_ids = set()  # type: Set[int]

        # We track the max position where we know everything before has been
        # persisted. This is done by a) looking at the min across all instances
        # and b) noting that if we have seen a run of persisted positions
        # without gaps (e.g. 5, 6, 7) then we can skip forward (e.g. to 7).
        #
        # Note: There is no guarentee that the IDs generated by the sequence
        # will be gapless; gaps can form when e.g. a transaction was rolled
        # back. This means that sometimes we won't be able to skip forward the
        # position even though everything has been persisted. However, since
        # gaps should be relatively rare it's still worth doing the book keeping
        # that allows us to skip forwards when there are gapless runs of
        # positions.
        self._persisted_upto_position = (
            min(self._current_positions.values()) if self._current_positions else 0
        )
        self._known_persisted_positions = []  # type: List[int]

        self._sequence_gen = PostgresSequenceGenerator(sequence_name)

    def _load_current_ids(
        self, db_conn, table: str, instance_column: str, id_column: str
    ) -> Dict[str, int]:
        sql = """
            SELECT %(instance)s, MAX(%(id)s) FROM %(table)s
            GROUP BY %(instance)s
        """ % {
            "instance": instance_column,
            "id": id_column,
            "table": table,
        }

        cur = db_conn.cursor()
        cur.execute(sql)

        # `cur` is an iterable over returned rows, which are 2-tuples.
        current_positions = dict(cur)

        cur.close()

        return current_positions

    def _load_next_id_txn(self, txn) -> int:
        return self._sequence_gen.get_next_id_txn(txn)

    def _load_next_mult_id_txn(self, txn, n: int) -> List[int]:
        return self._sequence_gen.get_next_mult_txn(txn, n)

    async def get_next(self):
        """
        Usage:
            with await stream_id_gen.get_next() as stream_id:
                # ... persist event ...
        """
        next_id = await self._db.runInteraction("_load_next_id", self._load_next_id_txn)

        # Assert the fetched ID is actually greater than what we currently
        # believe the ID to be. If not, then the sequence and table have got
        # out of sync somehow.
        assert self.get_current_token_for_writer(self._instance_name) < next_id

        with self._lock:
            self._unfinished_ids.add(next_id)

        @contextlib.contextmanager
        def manager():
            try:
                yield next_id
            finally:
                self._mark_id_as_finished(next_id)

        return manager()

    async def get_next_mult(self, n: int):
        """
        Usage:
            with await stream_id_gen.get_next_mult(5) as stream_ids:
                # ... persist events ...
        """
        next_ids = await self._db.runInteraction(
            "_load_next_mult_id", self._load_next_mult_id_txn, n
        )

        # Assert the fetched ID is actually greater than any ID we've already
        # seen. If not, then the sequence and table have got out of sync
        # somehow.
        assert max(self.get_positions().values(), default=0) < min(next_ids)

        with self._lock:
            self._unfinished_ids.update(next_ids)

        @contextlib.contextmanager
        def manager():
            try:
                yield next_ids
            finally:
                for i in next_ids:
                    self._mark_id_as_finished(i)

        return manager()

    def get_next_txn(self, txn: LoggingTransaction):
        """
        Usage:

            stream_id = stream_id_gen.get_next(txn)
            # ... persist event ...
        """

        next_id = self._load_next_id_txn(txn)

        with self._lock:
            self._unfinished_ids.add(next_id)

        txn.call_after(self._mark_id_as_finished, next_id)
        txn.call_on_exception(self._mark_id_as_finished, next_id)

        return next_id

    def _mark_id_as_finished(self, next_id: int):
        """The ID has finished being processed so we should advance the
        current poistion if possible.
        """

        with self._lock:
            self._unfinished_ids.discard(next_id)

            # Figure out if its safe to advance the position by checking there
            # aren't any lower allocated IDs that are yet to finish.
            if all(c > next_id for c in self._unfinished_ids):
                curr = self._current_positions.get(self._instance_name, 0)
                self._current_positions[self._instance_name] = max(curr, next_id)

    def get_current_token(self) -> int:
        """Returns the maximum stream id such that all stream ids less than or
        equal to it have been successfully persisted.
        """

        # Currently we don't support this operation, as it's not obvious how to
        # condense the stream positions of multiple writers into a single int.
        raise NotImplementedError()

    def get_current_token_for_writer(self, instance_name: str) -> int:
        """Returns the position of the given writer.
        """

        with self._lock:
            return self._current_positions.get(instance_name, 0)

    def get_positions(self) -> Dict[str, int]:
        """Get a copy of the current positon map.
        """

        with self._lock:
            return dict(self._current_positions)

    def advance(self, instance_name: str, new_id: int):
        """Advance the postion of the named writer to the given ID, if greater
        than existing entry.
        """

        with self._lock:
            self._current_positions[instance_name] = max(
                new_id, self._current_positions.get(instance_name, 0)
            )

            self._add_persisted_position(new_id)

    def get_persisted_upto_position(self) -> int:
        """Get the max position where all previous positions have been
        persisted.

        Note: In the worst case scenario this will be equal to the minimum
        position across writers. This means that the returned position here can
        lag if one writer doesn't write very often.
        """

        with self._lock:
            return self._persisted_upto_position

    def _add_persisted_position(self, new_id: int):
        """Record that we have persisted a position.

        This is used to keep the `_current_positions` up to date.
        """

        # We require that the lock is locked by caller
        assert self._lock.locked()

        heapq.heappush(self._known_persisted_positions, new_id)

        # We move the current min position up if the minimum current positions
        # of all instances is higher (since by definition all positions less
        # that that have been persisted).
        min_curr = min(self._current_positions.values())
        self._persisted_upto_position = max(min_curr, self._persisted_upto_position)

        # We now iterate through the seen positions, discarding those that are
        # less than the current min positions, and incrementing the min position
        # if its exactly one greater.
        #
        # This is also where we discard items from `_known_persisted_positions`
        # (to ensure the list doesn't infinitely grow).
        while self._known_persisted_positions:
            if self._known_persisted_positions[0] <= self._persisted_upto_position:
                heapq.heappop(self._known_persisted_positions)
            elif (
                self._known_persisted_positions[0] == self._persisted_upto_position + 1
            ):
                heapq.heappop(self._known_persisted_positions)
                self._persisted_upto_position += 1
            else:
                # There was a gap in seen positions, so there is nothing more to
                # do.
                break<|MERGE_RESOLUTION|>--- conflicted
+++ resolved
@@ -17,11 +17,7 @@
 import heapq
 import threading
 from collections import deque
-<<<<<<< HEAD
-from typing import Dict, Set
-=======
 from typing import Dict, List, Set
->>>>>>> 56efa9ec
 
 from typing_extensions import Deque
 
