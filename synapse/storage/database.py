# -*- coding: utf-8 -*-
# Copyright 2014-2016 OpenMarket Ltd
# Copyright 2017-2018 New Vector Ltd
# Copyright 2019 The Matrix.org Foundation C.I.C.
#
# Licensed under the Apache License, Version 2.0 (the "License");
# you may not use this file except in compliance with the License.
# You may obtain a copy of the License at
#
#     http://www.apache.org/licenses/LICENSE-2.0
#
# Unless required by applicable law or agreed to in writing, software
# distributed under the License is distributed on an "AS IS" BASIS,
# WITHOUT WARRANTIES OR CONDITIONS OF ANY KIND, either express or implied.
# See the License for the specific language governing permissions and
# limitations under the License.
import logging
import time
from sys import intern
from time import monotonic as monotonic_time
from typing import (
    Any,
    Callable,
    Dict,
    Iterable,
    Iterator,
    List,
    Optional,
    Tuple,
    TypeVar,
    Union,
)

from prometheus_client import Histogram

from twisted.enterprise import adbapi
from twisted.internet import defer

from synapse.api.errors import StoreError
from synapse.config.database import DatabaseConnectionConfig
from synapse.logging.context import (
    LoggingContext,
    LoggingContextOrSentinel,
    current_context,
    make_deferred_yieldable,
)
from synapse.metrics.background_process_metrics import run_as_background_process
from synapse.storage.background_updates import BackgroundUpdater
from synapse.storage.engines import BaseDatabaseEngine, PostgresEngine, Sqlite3Engine
from synapse.storage.types import Connection, Cursor
from synapse.types import Collection

# python 3 does not have a maximum int value
MAX_TXN_ID = 2 ** 63 - 1

logger = logging.getLogger(__name__)

sql_logger = logging.getLogger("synapse.storage.SQL")
transaction_logger = logging.getLogger("synapse.storage.txn")
perf_logger = logging.getLogger("synapse.storage.TIME")

sql_scheduling_timer = Histogram("synapse_storage_schedule_time", "sec")

sql_query_timer = Histogram("synapse_storage_query_time", "sec", ["verb"])
sql_txn_timer = Histogram("synapse_storage_transaction_time", "sec", ["desc"])


# Unique indexes which have been added in background updates. Maps from table name
# to the name of the background update which added the unique index to that table.
#
# This is used by the upsert logic to figure out which tables are safe to do a proper
# UPSERT on: until the relevant background update has completed, we
# have to emulate an upsert by locking the table.
#
UNIQUE_INDEX_BACKGROUND_UPDATES = {
    "user_ips": "user_ips_device_unique_index",
    "device_lists_remote_extremeties": "device_lists_remote_extremeties_unique_idx",
    "device_lists_remote_cache": "device_lists_remote_cache_unique_idx",
    "event_search": "event_search_event_id_idx",
}


def make_pool(
    reactor, db_config: DatabaseConnectionConfig, engine: BaseDatabaseEngine
) -> adbapi.ConnectionPool:
    """Get the connection pool for the database.
    """

    return adbapi.ConnectionPool(
        db_config.config["name"],
        cp_reactor=reactor,
        cp_openfun=engine.on_new_connection,
        **db_config.config.get("args", {})
    )


def make_conn(
    db_config: DatabaseConnectionConfig, engine: BaseDatabaseEngine
) -> Connection:
    """Make a new connection to the database and return it.

    Returns:
        Connection
    """

    db_params = {
        k: v
        for k, v in db_config.config.get("args", {}).items()
        if not k.startswith("cp_")
    }
    db_conn = engine.module.connect(**db_params)
    engine.on_new_connection(db_conn)
    return db_conn


# The type of entry which goes on our after_callbacks and exception_callbacks lists.
#
# Python 3.5.2 doesn't support Callable with an ellipsis, so we wrap it in quotes so
# that mypy sees the type but the runtime python doesn't.
_CallbackListEntry = Tuple["Callable[..., None]", Iterable[Any], Dict[str, Any]]


class LoggingTransaction:
    """An object that almost-transparently proxies for the 'txn' object
    passed to the constructor. Adds logging and metrics to the .execute()
    method.

    Args:
        txn: The database transaction object to wrap.
        name: The name of this transactions for logging.
        database_engine
        after_callbacks: A list that callbacks will be appended to
            that have been added by `call_after` which should be run on
            successful completion of the transaction. None indicates that no
            callbacks should be allowed to be scheduled to run.
        exception_callbacks: A list that callbacks will be appended
            to that have been added by `call_on_exception` which should be run
            if transaction ends with an error. None indicates that no callbacks
            should be allowed to be scheduled to run.
    """

    __slots__ = [
        "txn",
        "name",
        "database_engine",
        "after_callbacks",
        "exception_callbacks",
    ]

    def __init__(
        self,
        txn: Cursor,
        name: str,
        database_engine: BaseDatabaseEngine,
        after_callbacks: Optional[List[_CallbackListEntry]] = None,
        exception_callbacks: Optional[List[_CallbackListEntry]] = None,
    ):
        self.txn = txn
        self.name = name
        self.database_engine = database_engine
        self.after_callbacks = after_callbacks
        self.exception_callbacks = exception_callbacks

    def call_after(self, callback: "Callable[..., None]", *args: Any, **kwargs: Any):
        """Call the given callback on the main twisted thread after the
        transaction has finished. Used to invalidate the caches on the
        correct thread.
        """
        # if self.after_callbacks is None, that means that whatever constructed the
        # LoggingTransaction isn't expecting there to be any callbacks; assert that
        # is not the case.
        assert self.after_callbacks is not None
        self.after_callbacks.append((callback, args, kwargs))

    def call_on_exception(
        self, callback: "Callable[..., None]", *args: Any, **kwargs: Any
    ):
        # if self.exception_callbacks is None, that means that whatever constructed the
        # LoggingTransaction isn't expecting there to be any callbacks; assert that
        # is not the case.
        assert self.exception_callbacks is not None
        self.exception_callbacks.append((callback, args, kwargs))

    def fetchall(self) -> List[Tuple]:
        return self.txn.fetchall()

    def fetchone(self) -> Tuple:
        return self.txn.fetchone()

    def __iter__(self) -> Iterator[Tuple]:
        return self.txn.__iter__()

    @property
    def rowcount(self) -> int:
        return self.txn.rowcount

    @property
    def description(self) -> Any:
        return self.txn.description

    def execute_batch(self, sql: str, args: Iterable[Iterable[Any]]) -> None:
        if isinstance(self.database_engine, PostgresEngine):
            from psycopg2.extras import execute_batch  # type: ignore

            self._do_execute(lambda *x: execute_batch(self.txn, *x), sql, args)
        else:
            for val in args:
                self.execute(sql, val)

    def execute(self, sql: str, *args: Any) -> None:
        self._do_execute(self.txn.execute, sql, *args)

    def executemany(self, sql: str, *args: Any) -> None:
        self._do_execute(self.txn.executemany, sql, *args)

    def _make_sql_one_line(self, sql: str) -> str:
        "Strip newlines out of SQL so that the loggers in the DB are on one line"
        return " ".join(line.strip() for line in sql.splitlines() if line.strip())

    def _do_execute(self, func, sql: str, *args: Any) -> None:
        sql = self._make_sql_one_line(sql)

        # TODO(paul): Maybe use 'info' and 'debug' for values?
        sql_logger.debug("[SQL] {%s} %s", self.name, sql)

        sql = self.database_engine.convert_param_style(sql)
        if args:
            try:
                sql_logger.debug("[SQL values] {%s} %r", self.name, args[0])
            except Exception:
                # Don't let logging failures stop SQL from working
                pass

        start = time.time()

        try:
            return func(sql, *args)
        except Exception as e:
            sql_logger.debug("[SQL FAIL] {%s} %s", self.name, e)
            raise
        finally:
            secs = time.time() - start
            sql_logger.debug("[SQL time] {%s} %f sec", self.name, secs)
            sql_query_timer.labels(sql.split()[0]).observe(secs)

    def close(self) -> None:
        self.txn.close()


class PerformanceCounters(object):
    def __init__(self):
        self.current_counters = {}
        self.previous_counters = {}

    def update(self, key: str, duration_secs: float) -> None:
        count, cum_time = self.current_counters.get(key, (0, 0))
        count += 1
        cum_time += duration_secs
        self.current_counters[key] = (count, cum_time)

    def interval(self, interval_duration_secs: float, limit: int = 3) -> str:
        counters = []
        for name, (count, cum_time) in self.current_counters.items():
            prev_count, prev_time = self.previous_counters.get(name, (0, 0))
            counters.append(
                (
                    (cum_time - prev_time) / interval_duration_secs,
                    count - prev_count,
                    name,
                )
            )

        self.previous_counters = dict(self.current_counters)

        counters.sort(reverse=True)

        top_n_counters = ", ".join(
            "%s(%d): %.3f%%" % (name, count, 100 * ratio)
            for ratio, count, name in counters[:limit]
        )

        return top_n_counters


R = TypeVar("R")


class DatabasePool(object):
    """Wraps a single physical database and connection pool.

    A single database may be used by multiple data stores.
    """

    _TXN_ID = 0

    def __init__(
        self, hs, database_config: DatabaseConnectionConfig, engine: BaseDatabaseEngine
    ):
        self.hs = hs
        self._clock = hs.get_clock()
        self._database_config = database_config
        self._db_pool = make_pool(hs.get_reactor(), database_config, engine)

        self.updates = BackgroundUpdater(hs, self)

        self._previous_txn_total_time = 0.0
        self._current_txn_total_time = 0.0
        self._previous_loop_ts = 0.0

        # TODO(paul): These can eventually be removed once the metrics code
        #   is running in mainline, and we have some nice monitoring frontends
        #   to watch it
        self._txn_perf_counters = PerformanceCounters()

        self.engine = engine

        # A set of tables that are not safe to use native upserts in.
        self._unsafe_to_upsert_tables = set(UNIQUE_INDEX_BACKGROUND_UPDATES.keys())

        # We add the user_directory_search table to the blacklist on SQLite
        # because the existing search table does not have an index, making it
        # unsafe to use native upserts.
        if isinstance(self.engine, Sqlite3Engine):
            self._unsafe_to_upsert_tables.add("user_directory_search")

        if self.engine.can_native_upsert:
            # Check ASAP (and then later, every 1s) to see if we have finished
            # background updates of tables that aren't safe to update.
            self._clock.call_later(
                0.0,
                run_as_background_process,
                "upsert_safety_check",
                self._check_safe_to_upsert,
            )

    def is_running(self) -> bool:
        """Is the database pool currently running
        """
        return self._db_pool.running

<<<<<<< HEAD
    async def _check_safe_to_upsert(self):
=======
    async def _check_safe_to_upsert(self) -> None:
>>>>>>> 56efa9ec
        """
        Is it safe to use native UPSERT?

        If there are background updates, we will need to wait, as they may be
        the addition of indexes that set the UNIQUE constraint that we require.

        If the background updates have not completed, wait 15 sec and check again.
        """
        updates = await self.simple_select_list(
            "background_updates",
            keyvalues=None,
            retcols=["update_name"],
            desc="check_background_updates",
        )
        updates = [x["update_name"] for x in updates]

        for table, update_name in UNIQUE_INDEX_BACKGROUND_UPDATES.items():
            if update_name not in updates:
                logger.debug("Now safe to upsert in %s", table)
                self._unsafe_to_upsert_tables.discard(table)

        # If there's any updates still running, reschedule to run.
        if updates:
            self._clock.call_later(
                15.0,
                run_as_background_process,
                "upsert_safety_check",
                self._check_safe_to_upsert,
            )

    def start_profiling(self) -> None:
        self._previous_loop_ts = monotonic_time()

        def loop():
            curr = self._current_txn_total_time
            prev = self._previous_txn_total_time
            self._previous_txn_total_time = curr

            time_now = monotonic_time()
            time_then = self._previous_loop_ts
            self._previous_loop_ts = time_now

            duration = time_now - time_then
            ratio = (curr - prev) / duration

            top_three_counters = self._txn_perf_counters.interval(duration, limit=3)

            perf_logger.debug(
                "Total database time: %.3f%% {%s}", ratio * 100, top_three_counters
            )

        self._clock.looping_call(loop, 10000)

    def new_transaction(
        self,
        conn: Connection,
        desc: str,
        after_callbacks: List[_CallbackListEntry],
        exception_callbacks: List[_CallbackListEntry],
        func: "Callable[..., R]",
        *args: Any,
        **kwargs: Any
    ) -> R:
        start = monotonic_time()
        txn_id = self._TXN_ID

        # We don't really need these to be unique, so lets stop it from
        # growing really large.
        self._TXN_ID = (self._TXN_ID + 1) % (MAX_TXN_ID)

        name = "%s-%x" % (desc, txn_id)

        transaction_logger.debug("[TXN START] {%s}", name)

        try:
            i = 0
            N = 5
            while True:
                cursor = LoggingTransaction(
                    conn.cursor(),
                    name,
                    self.engine,
                    after_callbacks,
                    exception_callbacks,
                )
                try:
                    r = func(cursor, *args, **kwargs)
                    conn.commit()
                    return r
                except self.engine.module.OperationalError as e:
                    # This can happen if the database disappears mid
                    # transaction.
                    transaction_logger.warning(
                        "[TXN OPERROR] {%s} %s %d/%d", name, e, i, N,
                    )
                    if i < N:
                        i += 1
                        try:
                            conn.rollback()
                        except self.engine.module.Error as e1:
                            transaction_logger.warning("[TXN EROLL] {%s} %s", name, e1)
                        continue
                    raise
                except self.engine.module.DatabaseError as e:
                    if self.engine.is_deadlock(e):
                        transaction_logger.warning(
                            "[TXN DEADLOCK] {%s} %d/%d", name, i, N
                        )
                        if i < N:
                            i += 1
                            try:
                                conn.rollback()
                            except self.engine.module.Error as e1:
                                transaction_logger.warning(
                                    "[TXN EROLL] {%s} %s", name, e1,
                                )
                            continue
                    raise
                finally:
                    # we're either about to retry with a new cursor, or we're about to
                    # release the connection. Once we release the connection, it could
                    # get used for another query, which might do a conn.rollback().
                    #
                    # In the latter case, even though that probably wouldn't affect the
                    # results of this transaction, python's sqlite will reset all
                    # statements on the connection [1], which will make our cursor
                    # invalid [2].
                    #
                    # In any case, continuing to read rows after commit()ing seems
                    # dubious from the PoV of ACID transactional semantics
                    # (sqlite explicitly says that once you commit, you may see rows
                    # from subsequent updates.)
                    #
                    # In psycopg2, cursors are essentially a client-side fabrication -
                    # all the data is transferred to the client side when the statement
                    # finishes executing - so in theory we could go on streaming results
                    # from the cursor, but attempting to do so would make us
                    # incompatible with sqlite, so let's make sure we're not doing that
                    # by closing the cursor.
                    #
                    # (*named* cursors in psycopg2 are different and are proper server-
                    # side things, but (a) we don't use them and (b) they are implicitly
                    # closed by ending the transaction anyway.)
                    #
                    # In short, if we haven't finished with the cursor yet, that's a
                    # problem waiting to bite us.
                    #
                    # TL;DR: we're done with the cursor, so we can close it.
                    #
                    # [1]: https://github.com/python/cpython/blob/v3.8.0/Modules/_sqlite/connection.c#L465
                    # [2]: https://github.com/python/cpython/blob/v3.8.0/Modules/_sqlite/cursor.c#L236
                    cursor.close()
        except Exception as e:
            transaction_logger.debug("[TXN FAIL] {%s} %s", name, e)
            raise
        finally:
            end = monotonic_time()
            duration = end - start

            current_context().add_database_transaction(duration)

            transaction_logger.debug("[TXN END] {%s} %f sec", name, duration)

            self._current_txn_total_time += duration
            self._txn_perf_counters.update(desc, duration)
            sql_txn_timer.labels(desc).observe(duration)

    @defer.inlineCallbacks
    def runInteraction(self, desc: str, func: Callable, *args: Any, **kwargs: Any):
        """Starts a transaction on the database and runs a given function

        Arguments:
            desc: description of the transaction, for logging and metrics
            func: callback function, which will be called with a
                database transaction (twisted.enterprise.adbapi.Transaction) as
                its first argument, followed by `args` and `kwargs`.

            args: positional args to pass to `func`
            kwargs: named args to pass to `func`

        Returns:
            Deferred: The result of func
        """
        after_callbacks = []  # type: List[_CallbackListEntry]
        exception_callbacks = []  # type: List[_CallbackListEntry]

        if not current_context():
            logger.warning("Starting db txn '%s' from sentinel context", desc)

        try:
            result = yield defer.ensureDeferred(
                self.runWithConnection(
                    self.new_transaction,
                    desc,
                    after_callbacks,
                    exception_callbacks,
                    func,
                    *args,
                    **kwargs
                )
            )

            for after_callback, after_args, after_kwargs in after_callbacks:
                after_callback(*after_args, **after_kwargs)
        except:  # noqa: E722, as we reraise the exception this is fine.
            for after_callback, after_args, after_kwargs in exception_callbacks:
                after_callback(*after_args, **after_kwargs)
            raise

        return result

<<<<<<< HEAD
    async def runWithConnection(self, func: Callable, *args: Any, **kwargs: Any) -> Any:
=======
    async def runWithConnection(
        self, func: "Callable[..., R]", *args: Any, **kwargs: Any
    ) -> R:
>>>>>>> 56efa9ec
        """Wraps the .runWithConnection() method on the underlying db_pool.

        Arguments:
            func: callback function, which will be called with a
                database connection (twisted.enterprise.adbapi.Connection) as
                its first argument, followed by `args` and `kwargs`.
            args: positional args to pass to `func`
            kwargs: named args to pass to `func`

        Returns:
            The result of func
        """
        parent_context = current_context()  # type: Optional[LoggingContextOrSentinel]
        if not parent_context:
            logger.warning(
                "Starting db connection from sentinel context: metrics will be lost"
            )
            parent_context = None

        start_time = monotonic_time()

        def inner_func(conn, *args, **kwargs):
            with LoggingContext("runWithConnection", parent_context) as context:
                sched_duration_sec = monotonic_time() - start_time
                sql_scheduling_timer.observe(sched_duration_sec)
                context.add_database_scheduled(sched_duration_sec)

                if self.engine.is_connection_closed(conn):
                    logger.debug("Reconnecting closed database connection")
                    conn.reconnect()

                return func(conn, *args, **kwargs)

        return await make_deferred_yieldable(
            self._db_pool.runWithConnection(inner_func, *args, **kwargs)
        )

    @staticmethod
    def cursor_to_dict(cursor: Cursor) -> List[Dict[str, Any]]:
        """Converts a SQL cursor into an list of dicts.

        Args:
            cursor: The DBAPI cursor which has executed a query.
        Returns:
            A list of dicts where the key is the column header.
        """
        col_headers = [intern(str(column[0])) for column in cursor.description]
        results = [dict(zip(col_headers, row)) for row in cursor]
        return results

    def execute(self, desc: str, decoder: Callable, query: str, *args: Any):
        """Runs a single query for a result set.

        Args:
            decoder - The function which can resolve the cursor results to
                something meaningful.
            query - The query string to execute
            *args - Query args.
        Returns:
            Deferred which results to the result of decoder(results)
        """

        def interaction(txn):
            txn.execute(query, args)
            if decoder:
                return decoder(txn)
            else:
                return txn.fetchall()

        return self.runInteraction(desc, interaction)

    # "Simple" SQL API methods that operate on a single table with no JOINs,
    # no complex WHERE clauses, just a dict of values for columns.

<<<<<<< HEAD
    async def simple_insert(self, table, values, or_ignore=False, desc="simple_insert"):
=======
    async def simple_insert(
        self,
        table: str,
        values: Dict[str, Any],
        or_ignore: bool = False,
        desc: str = "simple_insert",
    ) -> bool:
>>>>>>> 56efa9ec
        """Executes an INSERT query on the named table.

        Args:
            table: string giving the table name
            values: dict of new column names and values for them
            or_ignore: bool stating whether an exception should be raised
                when a conflicting row already exists. If True, False will be
                returned by the function instead
            desc: string giving a description of the transaction

        Returns:
             Whether the row was inserted or not. Only useful when `or_ignore` is True
        """
        try:
            await self.runInteraction(desc, self.simple_insert_txn, table, values)
        except self.engine.module.IntegrityError:
            # We have to do or_ignore flag at this layer, since we can't reuse
            # a cursor after we receive an error from the db.
            if not or_ignore:
                raise
            return False
        return True

    @staticmethod
    def simple_insert_txn(
        txn: LoggingTransaction, table: str, values: Dict[str, Any]
    ) -> None:
        keys, vals = zip(*values.items())

        sql = "INSERT INTO %s (%s) VALUES(%s)" % (
            table,
            ", ".join(k for k in keys),
            ", ".join("?" for _ in keys),
        )

        txn.execute(sql, vals)

    def simple_insert_many(
        self, table: str, values: List[Dict[str, Any]], desc: str
    ) -> defer.Deferred:
        return self.runInteraction(desc, self.simple_insert_many_txn, table, values)

    @staticmethod
    def simple_insert_many_txn(
        txn: LoggingTransaction, table: str, values: List[Dict[str, Any]]
    ) -> None:
        if not values:
            return

        # This is a *slight* abomination to get a list of tuples of key names
        # and a list of tuples of value names.
        #
        # i.e. [{"a": 1, "b": 2}, {"c": 3, "d": 4}]
        #         => [("a", "b",), ("c", "d",)] and [(1, 2,), (3, 4,)]
        #
        # The sort is to ensure that we don't rely on dictionary iteration
        # order.
        keys, vals = zip(
            *[zip(*(sorted(i.items(), key=lambda kv: kv[0]))) for i in values if i]
        )

        for k in keys:
            if k != keys[0]:
                raise RuntimeError("All items must have the same keys")

        sql = "INSERT INTO %s (%s) VALUES(%s)" % (
            table,
            ", ".join(k for k in keys[0]),
            ", ".join("?" for _ in keys[0]),
        )

        txn.executemany(sql, vals)

    async def simple_upsert(
        self,
        table: str,
        keyvalues: Dict[str, Any],
        values: Dict[str, Any],
        insertion_values: Dict[str, Any] = {},
        desc: str = "simple_upsert",
        lock: bool = True,
    ) -> Optional[bool]:
        """

        `lock` should generally be set to True (the default), but can be set
        to False if either of the following are true:

        * there is a UNIQUE INDEX on the key columns. In this case a conflict
          will cause an IntegrityError in which case this function will retry
          the update.

        * we somehow know that we are the only thread which will be updating
          this table.

        Args:
            table: The table to upsert into
            keyvalues: The unique key columns and their new values
            values: The nonunique columns and their new values
            insertion_values: additional key/values to use only when inserting
            lock: True to lock the table when doing the upsert.
        Returns:
<<<<<<< HEAD
            None or bool: Native upserts always return None. Emulated
            upserts return True if a new entry was created, False if an existing
            one was updated.
=======
            Native upserts always return None. Emulated upserts return True if a
            new entry was created, False if an existing one was updated.
>>>>>>> 56efa9ec
        """
        attempts = 0
        while True:
            try:
                return await self.runInteraction(
                    desc,
                    self.simple_upsert_txn,
                    table,
                    keyvalues,
                    values,
                    insertion_values,
                    lock=lock,
                )
            except self.engine.module.IntegrityError as e:
                attempts += 1
                if attempts >= 5:
                    # don't retry forever, because things other than races
                    # can cause IntegrityErrors
                    raise

                # presumably we raced with another transaction: let's retry.
                logger.warning(
                    "IntegrityError when upserting into %s; retrying: %s", table, e
                )

    def simple_upsert_txn(
        self,
        txn: LoggingTransaction,
        table: str,
        keyvalues: Dict[str, Any],
        values: Dict[str, Any],
        insertion_values: Dict[str, Any] = {},
        lock: bool = True,
    ) -> Optional[bool]:
        """
        Pick the UPSERT method which works best on the platform. Either the
        native one (Pg9.5+, recent SQLites), or fall back to an emulated method.

        Args:
            txn: The transaction to use.
            table: The table to upsert into
            keyvalues: The unique key tables and their new values
            values: The nonunique columns and their new values
            insertion_values: additional key/values to use only when inserting
            lock: True to lock the table when doing the upsert.
        Returns:
            Native upserts always return None. Emulated upserts return True if a
            new entry was created, False if an existing one was updated.
        """
        if self.engine.can_native_upsert and table not in self._unsafe_to_upsert_tables:
            self.simple_upsert_txn_native_upsert(
                txn, table, keyvalues, values, insertion_values=insertion_values
            )
            return None
        else:
            return self.simple_upsert_txn_emulated(
                txn,
                table,
                keyvalues,
                values,
                insertion_values=insertion_values,
                lock=lock,
            )

    def simple_upsert_txn_emulated(
        self,
        txn: LoggingTransaction,
        table: str,
        keyvalues: Dict[str, Any],
        values: Dict[str, Any],
        insertion_values: Dict[str, Any] = {},
        lock: bool = True,
    ) -> bool:
        """
        Args:
            table: The table to upsert into
            keyvalues: The unique key tables and their new values
            values: The nonunique columns and their new values
            insertion_values: additional key/values to use only when inserting
            lock: True to lock the table when doing the upsert.
        Returns:
            Returns True if a new entry was created, False if an existing
            one was updated.
        """
        # We need to lock the table :(, unless we're *really* careful
        if lock:
            self.engine.lock_table(txn, table)

        def _getwhere(key):
            # If the value we're passing in is None (aka NULL), we need to use
            # IS, not =, as NULL = NULL equals NULL (False).
            if keyvalues[key] is None:
                return "%s IS ?" % (key,)
            else:
                return "%s = ?" % (key,)

        if not values:
            # If `values` is empty, then all of the values we care about are in
            # the unique key, so there is nothing to UPDATE. We can just do a
            # SELECT instead to see if it exists.
            sql = "SELECT 1 FROM %s WHERE %s" % (
                table,
                " AND ".join(_getwhere(k) for k in keyvalues),
            )
            sqlargs = list(keyvalues.values())
            txn.execute(sql, sqlargs)
            if txn.fetchall():
                # We have an existing record.
                return False
        else:
            # First try to update.
            sql = "UPDATE %s SET %s WHERE %s" % (
                table,
                ", ".join("%s = ?" % (k,) for k in values),
                " AND ".join(_getwhere(k) for k in keyvalues),
            )
            sqlargs = list(values.values()) + list(keyvalues.values())

            txn.execute(sql, sqlargs)
            if txn.rowcount > 0:
                # successfully updated at least one row.
                return False

        # We didn't find any existing rows, so insert a new one
        allvalues = {}  # type: Dict[str, Any]
        allvalues.update(keyvalues)
        allvalues.update(values)
        allvalues.update(insertion_values)

        sql = "INSERT INTO %s (%s) VALUES (%s)" % (
            table,
            ", ".join(k for k in allvalues),
            ", ".join("?" for _ in allvalues),
        )
        txn.execute(sql, list(allvalues.values()))
        # successfully inserted
        return True

    def simple_upsert_txn_native_upsert(
        self,
        txn: LoggingTransaction,
        table: str,
        keyvalues: Dict[str, Any],
        values: Dict[str, Any],
        insertion_values: Dict[str, Any] = {},
    ) -> None:
        """
        Use the native UPSERT functionality in recent PostgreSQL versions.

        Args:
            table: The table to upsert into
            keyvalues: The unique key tables and their new values
            values: The nonunique columns and their new values
            insertion_values: additional key/values to use only when inserting
        """
        allvalues = {}  # type: Dict[str, Any]
        allvalues.update(keyvalues)
        allvalues.update(insertion_values)

        if not values:
            latter = "NOTHING"
        else:
            allvalues.update(values)
            latter = "UPDATE SET " + ", ".join(k + "=EXCLUDED." + k for k in values)

        sql = ("INSERT INTO %s (%s) VALUES (%s) ON CONFLICT (%s) DO %s") % (
            table,
            ", ".join(k for k in allvalues),
            ", ".join("?" for _ in allvalues),
            ", ".join(k for k in keyvalues),
            latter,
        )
        txn.execute(sql, list(allvalues.values()))

    def simple_upsert_many_txn(
        self,
        txn: LoggingTransaction,
        table: str,
        key_names: Collection[str],
        key_values: Collection[Iterable[Any]],
        value_names: Collection[str],
        value_values: Iterable[Iterable[str]],
    ) -> None:
        """
        Upsert, many times.

        Args:
            table: The table to upsert into
            key_names: The key column names.
            key_values: A list of each row's key column values.
            value_names: The value column names
            value_values: A list of each row's value column values.
                Ignored if value_names is empty.
        """
        if self.engine.can_native_upsert and table not in self._unsafe_to_upsert_tables:
            return self.simple_upsert_many_txn_native_upsert(
                txn, table, key_names, key_values, value_names, value_values
            )
        else:
            return self.simple_upsert_many_txn_emulated(
                txn, table, key_names, key_values, value_names, value_values
            )

    def simple_upsert_many_txn_emulated(
        self,
        txn: LoggingTransaction,
        table: str,
        key_names: Iterable[str],
        key_values: Collection[Iterable[Any]],
        value_names: Collection[str],
        value_values: Iterable[Iterable[str]],
    ) -> None:
        """
        Upsert, many times, but without native UPSERT support or batching.

        Args:
            table: The table to upsert into
            key_names: The key column names.
            key_values: A list of each row's key column values.
            value_names: The value column names
            value_values: A list of each row's value column values.
                Ignored if value_names is empty.
        """
        # No value columns, therefore make a blank list so that the following
        # zip() works correctly.
        if not value_names:
            value_values = [() for x in range(len(key_values))]

        for keyv, valv in zip(key_values, value_values):
            _keys = {x: y for x, y in zip(key_names, keyv)}
            _vals = {x: y for x, y in zip(value_names, valv)}

            self.simple_upsert_txn_emulated(txn, table, _keys, _vals)

    def simple_upsert_many_txn_native_upsert(
        self,
        txn: LoggingTransaction,
        table: str,
        key_names: Collection[str],
        key_values: Collection[Iterable[Any]],
        value_names: Collection[str],
        value_values: Iterable[Iterable[Any]],
    ) -> None:
        """
        Upsert, many times, using batching where possible.

        Args:
            table: The table to upsert into
            key_names: The key column names.
            key_values: A list of each row's key column values.
            value_names: The value column names
            value_values: A list of each row's value column values.
                Ignored if value_names is empty.
        """
        allnames = []  # type: List[str]
        allnames.extend(key_names)
        allnames.extend(value_names)

        if not value_names:
            # No value columns, therefore make a blank list so that the
            # following zip() works correctly.
            latter = "NOTHING"
            value_values = [() for x in range(len(key_values))]
        else:
            latter = "UPDATE SET " + ", ".join(
                k + "=EXCLUDED." + k for k in value_names
            )

        sql = "INSERT INTO %s (%s) VALUES (%s) ON CONFLICT (%s) DO %s" % (
            table,
            ", ".join(k for k in allnames),
            ", ".join("?" for _ in allnames),
            ", ".join(key_names),
            latter,
        )

        args = []

        for x, y in zip(key_values, value_values):
            args.append(tuple(x) + tuple(y))

        return txn.execute_batch(sql, args)

    def simple_select_one(
        self,
        table: str,
        keyvalues: Dict[str, Any],
        retcols: Iterable[str],
        allow_none: bool = False,
        desc: str = "simple_select_one",
    ) -> defer.Deferred:
        """Executes a SELECT query on the named table, which is expected to
        return a single row, returning multiple columns from it.

        Args:
            table: string giving the table name
            keyvalues: dict of column names and values to select the row with
            retcols: list of strings giving the names of the columns to return
            allow_none: If true, return None instead of failing if the SELECT
                statement returns no rows
        """
        return self.runInteraction(
            desc, self.simple_select_one_txn, table, keyvalues, retcols, allow_none
        )

    def simple_select_one_onecol(
        self,
        table: str,
        keyvalues: Dict[str, Any],
        retcol: Iterable[str],
        allow_none: bool = False,
        desc: str = "simple_select_one_onecol",
    ) -> defer.Deferred:
        """Executes a SELECT query on the named table, which is expected to
        return a single row, returning a single column from it.

        Args:
            table: string giving the table name
            keyvalues: dict of column names and values to select the row with
            retcol: string giving the name of the column to return
            allow_none: If true, return None instead of failing if the SELECT
                statement returns no rows
            desc: description of the transaction, for logging and metrics
        """
        return self.runInteraction(
            desc,
            self.simple_select_one_onecol_txn,
            table,
            keyvalues,
            retcol,
            allow_none=allow_none,
        )

    @classmethod
    def simple_select_one_onecol_txn(
        cls,
        txn: LoggingTransaction,
        table: str,
        keyvalues: Dict[str, Any],
        retcol: Iterable[str],
        allow_none: bool = False,
    ) -> Optional[Any]:
        ret = cls.simple_select_onecol_txn(
            txn, table=table, keyvalues=keyvalues, retcol=retcol
        )

        if ret:
            return ret[0]
        else:
            if allow_none:
                return None
            else:
                raise StoreError(404, "No row found")

    @staticmethod
    def simple_select_onecol_txn(
        txn: LoggingTransaction,
        table: str,
        keyvalues: Dict[str, Any],
        retcol: Iterable[str],
    ) -> List[Any]:
        sql = ("SELECT %(retcol)s FROM %(table)s") % {"retcol": retcol, "table": table}

        if keyvalues:
            sql += " WHERE %s" % " AND ".join("%s = ?" % k for k in keyvalues.keys())
            txn.execute(sql, list(keyvalues.values()))
        else:
            txn.execute(sql)

        return [r[0] for r in txn]

    def simple_select_onecol(
        self,
        table: str,
        keyvalues: Optional[Dict[str, Any]],
        retcol: str,
        desc: str = "simple_select_onecol",
    ) -> defer.Deferred:
        """Executes a SELECT query on the named table, which returns a list
        comprising of the values of the named column from the selected rows.

        Args:
            table: table name
            keyvalues: column names and values to select the rows with
            retcol: column whos value we wish to retrieve.

        Returns:
            Deferred: Results in a list
        """
        return self.runInteraction(
            desc, self.simple_select_onecol_txn, table, keyvalues, retcol
        )

    def simple_select_list(
        self,
        table: str,
        keyvalues: Optional[Dict[str, Any]],
        retcols: Iterable[str],
        desc: str = "simple_select_list",
    ) -> defer.Deferred:
        """Executes a SELECT query on the named table, which may return zero or
        more rows, returning the result as a list of dicts.

        Args:
            table: the table name
            keyvalues:
                column names and values to select the rows with, or None to not
                apply a WHERE clause.
            retcols: the names of the columns to return
        Returns:
            defer.Deferred: resolves to list[dict[str, Any]]
        """
        return self.runInteraction(
            desc, self.simple_select_list_txn, table, keyvalues, retcols
        )

    @classmethod
    def simple_select_list_txn(
        cls,
        txn: LoggingTransaction,
        table: str,
        keyvalues: Optional[Dict[str, Any]],
        retcols: Iterable[str],
    ) -> List[Dict[str, Any]]:
        """Executes a SELECT query on the named table, which may return zero or
        more rows, returning the result as a list of dicts.

        Args:
            txn: Transaction object
            table: the table name
            keyvalues:
                column names and values to select the rows with, or None to not
                apply a WHERE clause.
            retcols: the names of the columns to return
        """
        if keyvalues:
            sql = "SELECT %s FROM %s WHERE %s" % (
                ", ".join(retcols),
                table,
                " AND ".join("%s = ?" % (k,) for k in keyvalues),
            )
            txn.execute(sql, list(keyvalues.values()))
        else:
            sql = "SELECT %s FROM %s" % (", ".join(retcols), table)
            txn.execute(sql)

        return cls.cursor_to_dict(txn)

    async def simple_select_many_batch(
        self,
        table: str,
        column: str,
        iterable: Iterable[Any],
        retcols: Iterable[str],
        keyvalues: Dict[str, Any] = {},
        desc: str = "simple_select_many_batch",
        batch_size: int = 100,
    ) -> List[Any]:
        """Executes a SELECT query on the named table, which may return zero or
        more rows, returning the result as a list of dicts.

        Filters rows by if value of `column` is in `iterable`.

        Args:
            table: string giving the table name
            column: column name to test for inclusion against `iterable`
            iterable: list
            keyvalues: dict of column names and values to select the rows with
            retcols: list of strings giving the names of the columns to return
        """
        results = []  # type: List[Dict[str, Any]]

        if not iterable:
            return results

        # iterables can not be sliced, so convert it to a list first
        it_list = list(iterable)

        chunks = [
            it_list[i : i + batch_size] for i in range(0, len(it_list), batch_size)
        ]
        for chunk in chunks:
            rows = await self.runInteraction(
                desc,
                self.simple_select_many_txn,
                table,
                column,
                chunk,
                keyvalues,
                retcols,
            )

            results.extend(rows)

        return results

    @classmethod
    def simple_select_many_txn(
        cls,
        txn: LoggingTransaction,
        table: str,
        column: str,
        iterable: Iterable[Any],
        keyvalues: Dict[str, Any],
        retcols: Iterable[str],
    ) -> List[Dict[str, Any]]:
        """Executes a SELECT query on the named table, which may return zero or
        more rows, returning the result as a list of dicts.

        Filters rows by if value of `column` is in `iterable`.

        Args:
            txn: Transaction object
            table: string giving the table name
            column: column name to test for inclusion against `iterable`
            iterable: list
            keyvalues: dict of column names and values to select the rows with
            retcols: list of strings giving the names of the columns to return
        """
        if not iterable:
            return []

        clause, values = make_in_list_sql_clause(txn.database_engine, column, iterable)
        clauses = [clause]

        for key, value in keyvalues.items():
            clauses.append("%s = ?" % (key,))
            values.append(value)

        sql = "SELECT %s FROM %s WHERE %s" % (
            ", ".join(retcols),
            table,
            " AND ".join(clauses),
        )

        txn.execute(sql, values)
        return cls.cursor_to_dict(txn)

    def simple_update(
        self,
        table: str,
        keyvalues: Dict[str, Any],
        updatevalues: Dict[str, Any],
        desc: str,
    ) -> defer.Deferred:
        return self.runInteraction(
            desc, self.simple_update_txn, table, keyvalues, updatevalues
        )

    @staticmethod
    def simple_update_txn(
        txn: LoggingTransaction,
        table: str,
        keyvalues: Dict[str, Any],
        updatevalues: Dict[str, Any],
    ) -> int:
        if keyvalues:
            where = "WHERE %s" % " AND ".join("%s = ?" % k for k in keyvalues.keys())
        else:
            where = ""

        update_sql = "UPDATE %s SET %s %s" % (
            table,
            ", ".join("%s = ?" % (k,) for k in updatevalues),
            where,
        )

        txn.execute(update_sql, list(updatevalues.values()) + list(keyvalues.values()))

        return txn.rowcount

    def simple_update_one(
        self,
        table: str,
        keyvalues: Dict[str, Any],
        updatevalues: Dict[str, Any],
        desc: str = "simple_update_one",
    ) -> defer.Deferred:
        """Executes an UPDATE query on the named table, setting new values for
        columns in a row matching the key values.

        Args:
            table: string giving the table name
            keyvalues: dict of column names and values to select the row with
            updatevalues: dict giving column names and values to update
        """
        return self.runInteraction(
            desc, self.simple_update_one_txn, table, keyvalues, updatevalues
        )

    @classmethod
    def simple_update_one_txn(
        cls,
        txn: LoggingTransaction,
        table: str,
        keyvalues: Dict[str, Any],
        updatevalues: Dict[str, Any],
    ) -> None:
        rowcount = cls.simple_update_txn(txn, table, keyvalues, updatevalues)

        if rowcount == 0:
            raise StoreError(404, "No row found (%s)" % (table,))
        if rowcount > 1:
            raise StoreError(500, "More than one row matched (%s)" % (table,))

    # Ideally we could use the overload decorator here to specify that the
    # return type is only optional if allow_none is True, but this does not work
    # when you call a static method from an instance.
    # See https://github.com/python/mypy/issues/7781
    @staticmethod
    def simple_select_one_txn(
        txn: LoggingTransaction,
        table: str,
        keyvalues: Dict[str, Any],
        retcols: Iterable[str],
        allow_none: bool = False,
    ) -> Optional[Dict[str, Any]]:
        select_sql = "SELECT %s FROM %s WHERE %s" % (
            ", ".join(retcols),
            table,
            " AND ".join("%s = ?" % (k,) for k in keyvalues),
        )

        txn.execute(select_sql, list(keyvalues.values()))
        row = txn.fetchone()

        if not row:
            if allow_none:
                return None
            raise StoreError(404, "No row found (%s)" % (table,))
        if txn.rowcount > 1:
            raise StoreError(500, "More than one row matched (%s)" % (table,))

        return dict(zip(retcols, row))

    def simple_delete_one(
        self, table: str, keyvalues: Dict[str, Any], desc: str = "simple_delete_one"
    ) -> defer.Deferred:
        """Executes a DELETE query on the named table, expecting to delete a
        single row.

        Args:
            table: string giving the table name
            keyvalues: dict of column names and values to select the row with
        """
        return self.runInteraction(desc, self.simple_delete_one_txn, table, keyvalues)

    @staticmethod
    def simple_delete_one_txn(
        txn: LoggingTransaction, table: str, keyvalues: Dict[str, Any]
    ) -> None:
        """Executes a DELETE query on the named table, expecting to delete a
        single row.

        Args:
            table: string giving the table name
            keyvalues: dict of column names and values to select the row with
        """
        sql = "DELETE FROM %s WHERE %s" % (
            table,
            " AND ".join("%s = ?" % (k,) for k in keyvalues),
        )

        txn.execute(sql, list(keyvalues.values()))
        if txn.rowcount == 0:
            raise StoreError(404, "No row found (%s)" % (table,))
        if txn.rowcount > 1:
            raise StoreError(500, "More than one row matched (%s)" % (table,))

    def simple_delete(self, table: str, keyvalues: Dict[str, Any], desc: str):
        return self.runInteraction(desc, self.simple_delete_txn, table, keyvalues)

    @staticmethod
    def simple_delete_txn(
        txn: LoggingTransaction, table: str, keyvalues: Dict[str, Any]
    ) -> int:
        sql = "DELETE FROM %s WHERE %s" % (
            table,
            " AND ".join("%s = ?" % (k,) for k in keyvalues),
        )

        txn.execute(sql, list(keyvalues.values()))
        return txn.rowcount

    def simple_delete_many(
        self,
        table: str,
        column: str,
        iterable: Iterable[Any],
        keyvalues: Dict[str, Any],
        desc: str,
    ) -> defer.Deferred:
        return self.runInteraction(
            desc, self.simple_delete_many_txn, table, column, iterable, keyvalues
        )

    @staticmethod
    def simple_delete_many_txn(
        txn: LoggingTransaction,
        table: str,
        column: str,
        iterable: Iterable[Any],
        keyvalues: Dict[str, Any],
    ) -> int:
        """Executes a DELETE query on the named table.

        Filters rows by if value of `column` is in `iterable`.

        Args:
            txn: Transaction object
            table: string giving the table name
            column: column name to test for inclusion against `iterable`
            iterable: list
            keyvalues: dict of column names and values to select the rows with

        Returns:
            Number rows deleted
        """
        if not iterable:
            return 0

        sql = "DELETE FROM %s" % table

        clause, values = make_in_list_sql_clause(txn.database_engine, column, iterable)
        clauses = [clause]

        for key, value in keyvalues.items():
            clauses.append("%s = ?" % (key,))
            values.append(value)

        if clauses:
            sql = "%s WHERE %s" % (sql, " AND ".join(clauses))
        txn.execute(sql, values)

        return txn.rowcount

    def get_cache_dict(
        self,
        db_conn: Connection,
        table: str,
        entity_column: str,
        stream_column: str,
        max_value: int,
        limit: int = 100000,
    ) -> Tuple[Dict[Any, int], int]:
        # Fetch a mapping of room_id -> max stream position for "recent" rooms.
        # It doesn't really matter how many we get, the StreamChangeCache will
        # do the right thing to ensure it respects the max size of cache.
        sql = (
            "SELECT %(entity)s, MAX(%(stream)s) FROM %(table)s"
            " WHERE %(stream)s > ? - %(limit)s"
            " GROUP BY %(entity)s"
        ) % {
            "table": table,
            "entity": entity_column,
            "stream": stream_column,
            "limit": limit,
        }

        sql = self.engine.convert_param_style(sql)

        txn = db_conn.cursor()
        txn.execute(sql, (int(max_value),))

        cache = {row[0]: int(row[1]) for row in txn}

        txn.close()

        if cache:
            min_val = min(cache.values())
        else:
            min_val = max_value

        return cache, min_val

    def simple_select_list_paginate(
        self,
        table: str,
        orderby: str,
        start: int,
        limit: int,
        retcols: Iterable[str],
        filters: Optional[Dict[str, Any]] = None,
        keyvalues: Optional[Dict[str, Any]] = None,
        order_direction: str = "ASC",
        desc: str = "simple_select_list_paginate",
    ) -> defer.Deferred:
        """
        Executes a SELECT query on the named table with start and limit,
        of row numbers, which may return zero or number of rows from start to limit,
        returning the result as a list of dicts.

        Args:
            table: the table name
            orderby: Column to order the results by.
            start: Index to begin the query at.
            limit: Number of results to return.
            retcols: the names of the columns to return
            filters:
                column names and values to filter the rows with, or None to not
                apply a WHERE ? LIKE ? clause.
            keyvalues:
                column names and values to select the rows with, or None to not
                apply a WHERE clause.
            order_direction: Whether the results should be ordered "ASC" or "DESC".
        Returns:
            defer.Deferred: resolves to list[dict[str, Any]]
        """
        return self.runInteraction(
            desc,
            self.simple_select_list_paginate_txn,
            table,
            orderby,
            start,
            limit,
            retcols,
            filters=filters,
            keyvalues=keyvalues,
            order_direction=order_direction,
        )

    @classmethod
    def simple_select_list_paginate_txn(
        cls,
        txn: LoggingTransaction,
        table: str,
        orderby: str,
        start: int,
        limit: int,
        retcols: Iterable[str],
        filters: Optional[Dict[str, Any]] = None,
        keyvalues: Optional[Dict[str, Any]] = None,
        order_direction: str = "ASC",
    ) -> List[Dict[str, Any]]:
        """
        Executes a SELECT query on the named table with start and limit,
        of row numbers, which may return zero or number of rows from start to limit,
        returning the result as a list of dicts.

        Use `filters` to search attributes using SQL wildcards and/or `keyvalues` to
        select attributes with exact matches. All constraints are joined together
        using 'AND'.

        Args:
            txn: Transaction object
            table: the table name
            orderby: Column to order the results by.
            start: Index to begin the query at.
            limit: Number of results to return.
            retcols: the names of the columns to return
            filters:
                column names and values to filter the rows with, or None to not
                apply a WHERE ? LIKE ? clause.
            keyvalues:
                column names and values to select the rows with, or None to not
                apply a WHERE clause.
            order_direction: Whether the results should be ordered "ASC" or "DESC".

        Returns:
            The result as a list of dictionaries.
        """
        if order_direction not in ["ASC", "DESC"]:
            raise ValueError("order_direction must be one of 'ASC' or 'DESC'.")

        where_clause = "WHERE " if filters or keyvalues else ""
        arg_list = []  # type: List[Any]
        if filters:
            where_clause += " AND ".join("%s LIKE ?" % (k,) for k in filters)
            arg_list += list(filters.values())
        where_clause += " AND " if filters and keyvalues else ""
        if keyvalues:
            where_clause += " AND ".join("%s = ?" % (k,) for k in keyvalues)
            arg_list += list(keyvalues.values())

        sql = "SELECT %s FROM %s %s ORDER BY %s %s LIMIT ? OFFSET ?" % (
            ", ".join(retcols),
            table,
            where_clause,
            orderby,
            order_direction,
        )
        txn.execute(sql, arg_list + [limit, start])

        return cls.cursor_to_dict(txn)

    def simple_search_list(
        self,
        table: str,
        term: Optional[str],
        col: str,
        retcols: Iterable[str],
        desc="simple_search_list",
    ):
        """Executes a SELECT query on the named table, which may return zero or
        more rows, returning the result as a list of dicts.

        Args:
            table: the table name
            term: term for searching the table matched to a column.
            col: column to query term should be matched to
            retcols: the names of the columns to return

        Returns:
            defer.Deferred: resolves to list[dict[str, Any]] or None
        """

        return self.runInteraction(
            desc, self.simple_search_list_txn, table, term, col, retcols
        )

    @classmethod
    def simple_search_list_txn(
        cls,
        txn: LoggingTransaction,
        table: str,
        term: Optional[str],
        col: str,
        retcols: Iterable[str],
    ) -> Union[List[Dict[str, Any]], int]:
        """Executes a SELECT query on the named table, which may return zero or
        more rows, returning the result as a list of dicts.

        Args:
            txn: Transaction object
            table: the table name
            term: term for searching the table matched to a column.
            col: column to query term should be matched to
            retcols: the names of the columns to return

        Returns:
            0 if no term is given, otherwise a list of dictionaries.
        """
        if term:
            sql = "SELECT %s FROM %s WHERE %s LIKE ?" % (", ".join(retcols), table, col)
            termvalues = ["%%" + term + "%%"]
            txn.execute(sql, termvalues)
        else:
            return 0

        return cls.cursor_to_dict(txn)


def make_in_list_sql_clause(
    database_engine: BaseDatabaseEngine, column: str, iterable: Iterable
) -> Tuple[str, list]:
    """Returns an SQL clause that checks the given column is in the iterable.

    On SQLite this expands to `column IN (?, ?, ...)`, whereas on Postgres
    it expands to `column = ANY(?)`. While both DBs support the `IN` form,
    using the `ANY` form on postgres means that it views queries with
    different length iterables as the same, helping the query stats.

    Args:
        database_engine
        column: Name of the column
        iterable: The values to check the column against.

    Returns:
        A tuple of SQL query and the args
    """

    if database_engine.supports_using_any_list:
        # This should hopefully be faster, but also makes postgres query
        # stats easier to understand.
        return "%s = ANY(?)" % (column,), [list(iterable)]
    else:
        return "%s IN (%s)" % (column, ",".join("?" for _ in iterable)), list(iterable)


KV = TypeVar("KV")


def make_tuple_comparison_clause(
    database_engine: BaseDatabaseEngine, keys: List[Tuple[str, KV]]
) -> Tuple[str, List[KV]]:
    """Returns a tuple comparison SQL clause

    Depending what the SQL engine supports, builds a SQL clause that looks like either
    "(a, b) > (?, ?)", or "(a > ?) OR (a == ? AND b > ?)".

    Args:
        database_engine
        keys: A set of (column, value) pairs to be compared.

    Returns:
        A tuple of SQL query and the args
    """
    if database_engine.supports_tuple_comparison:
        return (
            "(%s) > (%s)" % (",".join(k[0] for k in keys), ",".join("?" for _ in keys)),
            [k[1] for k in keys],
        )

    # we want to build a clause
    #    (a > ?) OR
    #    (a == ? AND b > ?) OR
    #    (a == ? AND b == ? AND c > ?)
    #    ...
    #    (a == ? AND b == ? AND ... AND z > ?)
    #
    # or, equivalently:
    #
    #  (a > ? OR (a == ? AND
    #    (b > ? OR (b == ? AND
    #      ...
    #        (y > ? OR (y == ? AND
    #          z > ?
    #        ))
    #      ...
    #    ))
    #  ))
    #
    # which itself is equivalent to (and apparently easier for the query optimiser):
    #
    #  (a >= ? AND (a > ? OR
    #    (b >= ? AND (b > ? OR
    #      ...
    #        (y >= ? AND (y > ? OR
    #          z > ?
    #        ))
    #      ...
    #    ))
    #  ))
    #
    #

    clause = ""
    args = []  # type: List[KV]
    for k, v in keys[:-1]:
        clause = clause + "(%s >= ? AND (%s > ? OR " % (k, k)
        args.extend([v, v])

    (k, v) = keys[-1]
    clause += "%s > ?" % (k,)
    args.append(v)

    clause += "))" * (len(keys) - 1)
    return clause, args<|MERGE_RESOLUTION|>--- conflicted
+++ resolved
@@ -338,11 +338,7 @@
         """
         return self._db_pool.running
 
-<<<<<<< HEAD
-    async def _check_safe_to_upsert(self):
-=======
     async def _check_safe_to_upsert(self) -> None:
->>>>>>> 56efa9ec
         """
         Is it safe to use native UPSERT?
 
@@ -554,13 +550,9 @@
 
         return result
 
-<<<<<<< HEAD
-    async def runWithConnection(self, func: Callable, *args: Any, **kwargs: Any) -> Any:
-=======
     async def runWithConnection(
         self, func: "Callable[..., R]", *args: Any, **kwargs: Any
     ) -> R:
->>>>>>> 56efa9ec
         """Wraps the .runWithConnection() method on the underlying db_pool.
 
         Arguments:
@@ -635,9 +627,6 @@
     # "Simple" SQL API methods that operate on a single table with no JOINs,
     # no complex WHERE clauses, just a dict of values for columns.
 
-<<<<<<< HEAD
-    async def simple_insert(self, table, values, or_ignore=False, desc="simple_insert"):
-=======
     async def simple_insert(
         self,
         table: str,
@@ -645,7 +634,6 @@
         or_ignore: bool = False,
         desc: str = "simple_insert",
     ) -> bool:
->>>>>>> 56efa9ec
         """Executes an INSERT query on the named table.
 
         Args:
@@ -747,14 +735,8 @@
             insertion_values: additional key/values to use only when inserting
             lock: True to lock the table when doing the upsert.
         Returns:
-<<<<<<< HEAD
-            None or bool: Native upserts always return None. Emulated
-            upserts return True if a new entry was created, False if an existing
-            one was updated.
-=======
             Native upserts always return None. Emulated upserts return True if a
             new entry was created, False if an existing one was updated.
->>>>>>> 56efa9ec
         """
         attempts = 0
         while True:
