# -*- coding: utf-8 -*-
# Copyright 2014-2016 OpenMarket Ltd
# Copyright 2018 New Vector Ltd
#
# Licensed under the Apache License, Version 2.0 (the "License");
# you may not use this file except in compliance with the License.
# You may obtain a copy of the License at
#
#     http://www.apache.org/licenses/LICENSE-2.0
#
# Unless required by applicable law or agreed to in writing, software
# distributed under the License is distributed on an "AS IS" BASIS,
# WITHOUT WARRANTIES OR CONDITIONS OF ANY KIND, either express or implied.
# See the License for the specific language governing permissions and
# limitations under the License.

from collections import OrderedDict, deque, namedtuple
from functools import wraps
import itertools
import logging

import simplejson as json
from twisted.internet import defer

from synapse.storage.events_worker import EventsWorkerStore
from synapse.util.async import ObservableDeferred
from synapse.util.frozenutils import frozendict_json_encoder
from synapse.util.logcontext import (
    PreserveLoggingContext, make_deferred_yieldable,
)
from synapse.util.logutils import log_function
from synapse.util.metrics import Measure
from synapse.api.constants import EventTypes
from synapse.api.errors import SynapseError
from synapse.util.caches.descriptors import cached, cachedInlineCallbacks
from synapse.types import get_domain_from_id, RoomStreamToken
import synapse.metrics

<<<<<<< HEAD
import logging
import simplejson as json

=======
>>>>>>> 81717e85
# these are only included to make the type annotations work
from synapse.events import EventBase    # noqa: F401
from synapse.events.snapshot import EventContext   # noqa: F401

from prometheus_client import Counter

logger = logging.getLogger(__name__)

persist_event_counter = Counter("synapse_storage_events_persisted_events", "")
event_counter = Counter("synapse_storage_events_persisted_events_sep", "",
                        ["type", "origin_type", "origin_entity"])

# The number of times we are recalculating the current state
state_delta_counter = Counter("synapse_storage_events_state_delta", "")

# The number of times we are recalculating state when there is only a
# single forward extremity
state_delta_single_event_counter = Counter(
    "synapse_storage_events_state_delta_single_event", "")

# The number of times we are reculating state when we could have resonably
# calculated the delta when we calculated the state for an event we were
# persisting.
state_delta_reuse_delta_counter = Counter(
    "synapse_storage_events_state_delta_reuse_delta", "")


def encode_json(json_object):
    return frozendict_json_encoder.encode(json_object)


class _EventPeristenceQueue(object):
    """Queues up events so that they can be persisted in bulk with only one
    concurrent transaction per room.
    """

    _EventPersistQueueItem = namedtuple("_EventPersistQueueItem", (
        "events_and_contexts", "backfilled", "deferred",
    ))

    def __init__(self):
        self._event_persist_queues = {}
        self._currently_persisting_rooms = set()

    def add_to_queue(self, room_id, events_and_contexts, backfilled):
        """Add events to the queue, with the given persist_event options.

        NB: due to the normal usage pattern of this method, it does *not*
        follow the synapse logcontext rules, and leaves the logcontext in
        place whether or not the returned deferred is ready.

        Args:
            room_id (str):
            events_and_contexts (list[(EventBase, EventContext)]):
            backfilled (bool):

        Returns:
            defer.Deferred: a deferred which will resolve once the events are
                persisted. Runs its callbacks *without* a logcontext.
        """
        queue = self._event_persist_queues.setdefault(room_id, deque())
        if queue:
            # if the last item in the queue has the same `backfilled` setting,
            # we can just add these new events to that item.
            end_item = queue[-1]
            if end_item.backfilled == backfilled:
                end_item.events_and_contexts.extend(events_and_contexts)
                return end_item.deferred.observe()

        deferred = ObservableDeferred(defer.Deferred(), consumeErrors=True)

        queue.append(self._EventPersistQueueItem(
            events_and_contexts=events_and_contexts,
            backfilled=backfilled,
            deferred=deferred,
        ))

        return deferred.observe()

    def handle_queue(self, room_id, per_item_callback):
        """Attempts to handle the queue for a room if not already being handled.

        The given callback will be invoked with for each item in the queue,
        of type _EventPersistQueueItem. The per_item_callback will continuously
        be called with new items, unless the queue becomnes empty. The return
        value of the function will be given to the deferreds waiting on the item,
        exceptions will be passed to the deferreds as well.

        This function should therefore be called whenever anything is added
        to the queue.

        If another callback is currently handling the queue then it will not be
        invoked.
        """

        if room_id in self._currently_persisting_rooms:
            return

        self._currently_persisting_rooms.add(room_id)

        @defer.inlineCallbacks
        def handle_queue_loop():
            try:
                queue = self._get_drainining_queue(room_id)
                for item in queue:
                    # handle_queue_loop runs in the sentinel logcontext, so
                    # there is no need to preserve_fn when running the
                    # callbacks on the deferred.
                    try:
                        ret = yield per_item_callback(item)
                        item.deferred.callback(ret)
                    except Exception:
                        item.deferred.errback()
            finally:
                queue = self._event_persist_queues.pop(room_id, None)
                if queue:
                    self._event_persist_queues[room_id] = queue
                self._currently_persisting_rooms.discard(room_id)

        # set handle_queue_loop off on the background. We don't want to
        # attribute work done in it to the current request, so we drop the
        # logcontext altogether.
        with PreserveLoggingContext():
            handle_queue_loop()

    def _get_drainining_queue(self, room_id):
        queue = self._event_persist_queues.setdefault(room_id, deque())

        try:
            while True:
                yield queue.popleft()
        except IndexError:
            # Queue has been drained.
            pass


_EventCacheEntry = namedtuple("_EventCacheEntry", ("event", "redacted_event"))


def _retry_on_integrity_error(func):
    """Wraps a database function so that it gets retried on IntegrityError,
    with `delete_existing=True` passed in.

    Args:
        func: function that returns a Deferred and accepts a `delete_existing` arg
    """
    @wraps(func)
    @defer.inlineCallbacks
    def f(self, *args, **kwargs):
        try:
            res = yield func(self, *args, **kwargs)
        except self.database_engine.module.IntegrityError:
            logger.exception("IntegrityError, retrying.")
            res = yield func(self, *args, delete_existing=True, **kwargs)
        defer.returnValue(res)

    return f


class EventsStore(EventsWorkerStore):
    EVENT_ORIGIN_SERVER_TS_NAME = "event_origin_server_ts"
    EVENT_FIELDS_SENDER_URL_UPDATE_NAME = "event_fields_sender_url"

    def __init__(self, db_conn, hs):
        super(EventsStore, self).__init__(db_conn, hs)
        self.register_background_update_handler(
            self.EVENT_ORIGIN_SERVER_TS_NAME, self._background_reindex_origin_server_ts
        )
        self.register_background_update_handler(
            self.EVENT_FIELDS_SENDER_URL_UPDATE_NAME,
            self._background_reindex_fields_sender,
        )

        self.register_background_index_update(
            "event_contains_url_index",
            index_name="event_contains_url_index",
            table="events",
            columns=["room_id", "topological_ordering", "stream_ordering"],
            where_clause="contains_url = true AND outlier = false",
        )

        # an event_id index on event_search is useful for the purge_history
        # api. Plus it means we get to enforce some integrity with a UNIQUE
        # clause
        self.register_background_index_update(
            "event_search_event_id_idx",
            index_name="event_search_event_id_idx",
            table="event_search",
            columns=["event_id"],
            unique=True,
            psql_only=True,
        )

        self._event_persist_queue = _EventPeristenceQueue()

        self._state_resolution_handler = hs.get_state_resolution_handler()

    def persist_events(self, events_and_contexts, backfilled=False):
        """
        Write events to the database
        Args:
            events_and_contexts: list of tuples of (event, context)
            backfilled: ?
        """
        partitioned = {}
        for event, ctx in events_and_contexts:
            partitioned.setdefault(event.room_id, []).append((event, ctx))

        deferreds = []
        for room_id, evs_ctxs in partitioned.iteritems():
            d = self._event_persist_queue.add_to_queue(
                room_id, evs_ctxs,
                backfilled=backfilled,
            )
            deferreds.append(d)

        for room_id in partitioned:
            self._maybe_start_persisting(room_id)

        return make_deferred_yieldable(
            defer.gatherResults(deferreds, consumeErrors=True)
        )

    @defer.inlineCallbacks
    @log_function
    def persist_event(self, event, context, backfilled=False):
        """

        Args:
            event (EventBase):
            context (EventContext):
            backfilled (bool):

        Returns:
            Deferred: resolves to (int, int): the stream ordering of ``event``,
            and the stream ordering of the latest persisted event
        """
        deferred = self._event_persist_queue.add_to_queue(
            event.room_id, [(event, context)],
            backfilled=backfilled,
        )

        self._maybe_start_persisting(event.room_id)

        yield make_deferred_yieldable(deferred)

        max_persisted_id = yield self._stream_id_gen.get_current_token()
        defer.returnValue((event.internal_metadata.stream_ordering, max_persisted_id))

    def _maybe_start_persisting(self, room_id):
        @defer.inlineCallbacks
        def persisting_queue(item):
            with Measure(self._clock, "persist_events"):
                yield self._persist_events(
                    item.events_and_contexts,
                    backfilled=item.backfilled,
                )

        self._event_persist_queue.handle_queue(room_id, persisting_queue)

    @_retry_on_integrity_error
    @defer.inlineCallbacks
    def _persist_events(self, events_and_contexts, backfilled=False,
                        delete_existing=False):
        """Persist events to db

        Args:
            events_and_contexts (list[(EventBase, EventContext)]):
            backfilled (bool):
            delete_existing (bool):

        Returns:
            Deferred: resolves when the events have been persisted
        """
        if not events_and_contexts:
            return

        if backfilled:
            stream_ordering_manager = self._backfill_id_gen.get_next_mult(
                len(events_and_contexts)
            )
        else:
            stream_ordering_manager = self._stream_id_gen.get_next_mult(
                len(events_and_contexts)
            )

        with stream_ordering_manager as stream_orderings:
            for (event, context), stream, in zip(
                events_and_contexts, stream_orderings
            ):
                event.internal_metadata.stream_ordering = stream

            chunks = [
                events_and_contexts[x:x + 100]
                for x in xrange(0, len(events_and_contexts), 100)
            ]

            for chunk in chunks:
                # We can't easily parallelize these since different chunks
                # might contain the same event. :(

                # NB: Assumes that we are only persisting events for one room
                # at a time.

                # map room_id->list[event_ids] giving the new forward
                # extremities in each room
                new_forward_extremeties = {}

                # map room_id->(type,state_key)->event_id tracking the full
                # state in each room after adding these events
                current_state_for_room = {}

                # map room_id->(to_delete, to_insert) where each entry is
                # a map (type,key)->event_id giving the state delta in each
                # room
                state_delta_for_room = {}

                if not backfilled:
                    with Measure(self._clock, "_calculate_state_and_extrem"):
                        # Work out the new "current state" for each room.
                        # We do this by working out what the new extremities are and then
                        # calculating the state from that.
                        events_by_room = {}
                        for event, context in chunk:
                            events_by_room.setdefault(event.room_id, []).append(
                                (event, context)
                            )

                        for room_id, ev_ctx_rm in events_by_room.iteritems():
                            # Work out new extremities by recursively adding and removing
                            # the new events.
                            latest_event_ids = yield self.get_latest_event_ids_in_room(
                                room_id
                            )
                            new_latest_event_ids = yield self._calculate_new_extremeties(
                                room_id, ev_ctx_rm, latest_event_ids
                            )

                            latest_event_ids = set(latest_event_ids)
                            if new_latest_event_ids == latest_event_ids:
                                # No change in extremities, so no change in state
                                continue

                            new_forward_extremeties[room_id] = new_latest_event_ids

                            len_1 = (
                                len(latest_event_ids) == 1
                                and len(new_latest_event_ids) == 1
                            )
                            if len_1:
                                all_single_prev_not_state = all(
                                    len(event.prev_events) == 1
                                    and not event.is_state()
                                    for event, ctx in ev_ctx_rm
                                )
                                # Don't bother calculating state if they're just
                                # a long chain of single ancestor non-state events.
                                if all_single_prev_not_state:
                                    continue

                            state_delta_counter.inc()
                            if len(new_latest_event_ids) == 1:
                                state_delta_single_event_counter.inc()

                                # This is a fairly handwavey check to see if we could
                                # have guessed what the delta would have been when
                                # processing one of these events.
                                # What we're interested in is if the latest extremities
                                # were the same when we created the event as they are
                                # now. When this server creates a new event (as opposed
                                # to receiving it over federation) it will use the
                                # forward extremities as the prev_events, so we can
                                # guess this by looking at the prev_events and checking
                                # if they match the current forward extremities.
                                for ev, _ in ev_ctx_rm:
                                    prev_event_ids = set(e for e, _ in ev.prev_events)
                                    if latest_event_ids == prev_event_ids:
                                        state_delta_reuse_delta_counter.inc()
                                        break

                            logger.info(
                                "Calculating state delta for room %s", room_id,
                            )
                            current_state = yield self._get_new_state_after_events(
                                room_id,
                                ev_ctx_rm,
                                latest_event_ids,
                                new_latest_event_ids,
                            )
                            if current_state is not None:
                                current_state_for_room[room_id] = current_state
                                delta = yield self._calculate_state_delta(
                                    room_id, current_state,
                                )
                                if delta is not None:
                                    state_delta_for_room[room_id] = delta

                yield self.runInteraction(
                    "persist_events",
                    self._persist_events_txn,
                    events_and_contexts=chunk,
                    backfilled=backfilled,
                    delete_existing=delete_existing,
                    state_delta_for_room=state_delta_for_room,
                    new_forward_extremeties=new_forward_extremeties,
                )
                persist_event_counter.inc(len(chunk))
                synapse.metrics.event_persisted_position.set(
                    chunk[-1][0].internal_metadata.stream_ordering,
                )
                for event, context in chunk:
                    if context.app_service:
                        origin_type = "local"
                        origin_entity = context.app_service.id
                    elif self.hs.is_mine_id(event.sender):
                        origin_type = "local"
                        origin_entity = "*client*"
                    else:
                        origin_type = "remote"
                        origin_entity = get_domain_from_id(event.sender)

                    event_counter.labels(event.type, origin_type, origin_entity).inc()

                for room_id, new_state in current_state_for_room.iteritems():
                    self.get_current_state_ids.prefill(
                        (room_id, ), new_state
                    )

                for room_id, latest_event_ids in new_forward_extremeties.iteritems():
                    self.get_latest_event_ids_in_room.prefill(
                        (room_id,), list(latest_event_ids)
                    )

    @defer.inlineCallbacks
    def _calculate_new_extremeties(self, room_id, event_contexts, latest_event_ids):
        """Calculates the new forward extremeties for a room given events to
        persist.

        Assumes that we are only persisting events for one room at a time.
        """
        new_latest_event_ids = set(latest_event_ids)
        # First, add all the new events to the list
        new_latest_event_ids.update(
            event.event_id for event, ctx in event_contexts
            if not event.internal_metadata.is_outlier() and not ctx.rejected
        )
        # Now remove all events that are referenced by the to-be-added events
        new_latest_event_ids.difference_update(
            e_id
            for event, ctx in event_contexts
            for e_id, _ in event.prev_events
            if not event.internal_metadata.is_outlier() and not ctx.rejected
        )

        # And finally remove any events that are referenced by previously added
        # events.
        rows = yield self._simple_select_many_batch(
            table="event_edges",
            column="prev_event_id",
            iterable=list(new_latest_event_ids),
            retcols=["prev_event_id"],
            keyvalues={
                "room_id": room_id,
                "is_state": False,
            },
            desc="_calculate_new_extremeties",
        )

        new_latest_event_ids.difference_update(
            row["prev_event_id"] for row in rows
        )

        defer.returnValue(new_latest_event_ids)

    @defer.inlineCallbacks
    def _get_new_state_after_events(self, room_id, events_context, old_latest_event_ids,
                                    new_latest_event_ids):
        """Calculate the current state dict after adding some new events to
        a room

        Args:
            room_id (str):
                room to which the events are being added. Used for logging etc

            events_context (list[(EventBase, EventContext)]):
                events and contexts which are being added to the room

            old_latest_event_ids (iterable[str]):
                the old forward extremities for the room.

            new_latest_event_ids (iterable[str]):
                the new forward extremities for the room.

        Returns:
            Deferred[dict[(str,str), str]|None]:
                None if there are no changes to the room state, or
                a dict of (type, state_key) -> event_id].
        """

        if not new_latest_event_ids:
            return

        # map from state_group to ((type, key) -> event_id) state map
        state_groups_map = {}
        for ev, ctx in events_context:
            if ctx.state_group is None:
                # I don't think this can happen, but let's double-check
                raise Exception(
                    "Context for new extremity event %s has no state "
                    "group" % (ev.event_id, ),
                )

            if ctx.state_group in state_groups_map:
                continue

            state_groups_map[ctx.state_group] = ctx.current_state_ids

        # We need to map the event_ids to their state groups. First, let's
        # check if the event is one we're persisting, in which case we can
        # pull the state group from its context.
        # Otherwise we need to pull the state group from the database.

        # Set of events we need to fetch groups for. (We know none of the old
        # extremities are going to be in events_context).
        missing_event_ids = set(old_latest_event_ids)

        event_id_to_state_group = {}
        for event_id in new_latest_event_ids:
            # First search in the list of new events we're adding.
            for ev, ctx in events_context:
                if event_id == ev.event_id:
                    event_id_to_state_group[event_id] = ctx.state_group
                    break
            else:
                # If we couldn't find it, then we'll need to pull
                # the state from the database
                missing_event_ids.add(event_id)

        if missing_event_ids:
            # Now pull out the state groups for any missing events from DB
            event_to_groups = yield self._get_state_group_for_events(
                missing_event_ids,
            )
            event_id_to_state_group.update(event_to_groups)

        # State groups of old_latest_event_ids
        old_state_groups = set(
            event_id_to_state_group[evid] for evid in old_latest_event_ids
        )

        # State groups of new_latest_event_ids
        new_state_groups = set(
            event_id_to_state_group[evid] for evid in new_latest_event_ids
        )

        # If they old and new groups are the same then we don't need to do
        # anything.
        if old_state_groups == new_state_groups:
            return

        # Now that we have calculated new_state_groups we need to get
        # their state IDs so we can resolve to a single state set.
        missing_state = new_state_groups - set(state_groups_map)
        if missing_state:
            group_to_state = yield self._get_state_for_groups(missing_state)
            state_groups_map.update(group_to_state)

        if len(new_state_groups) == 1:
            # If there is only one state group, then we know what the current
            # state is.
            defer.returnValue(state_groups_map[new_state_groups.pop()])

        # Ok, we need to defer to the state handler to resolve our state sets.

        def get_events(ev_ids):
            return self.get_events(
                ev_ids, get_prev_content=False, check_redacted=False,
            )

        state_groups = {
            sg: state_groups_map[sg] for sg in new_state_groups
        }

        events_map = {ev.event_id: ev for ev, _ in events_context}
        logger.debug("calling resolve_state_groups from preserve_events")
        res = yield self._state_resolution_handler.resolve_state_groups(
            room_id, state_groups, events_map, get_events
        )

        defer.returnValue(res.state)

    @defer.inlineCallbacks
    def _calculate_state_delta(self, room_id, current_state):
        """Calculate the new state deltas for a room.

        Assumes that we are only persisting events for one room at a time.

        Returns:
            2-tuple (to_delete, to_insert) where both are state dicts,
            i.e. (type, state_key) -> event_id. `to_delete` are the entries to
            first be deleted from current_state_events, `to_insert` are entries
            to insert.
        """
        existing_state = yield self.get_current_state_ids(room_id)

        existing_events = set(existing_state.itervalues())
        new_events = set(ev_id for ev_id in current_state.itervalues())
        changed_events = existing_events ^ new_events

        if not changed_events:
            return

        to_delete = {
            key: ev_id for key, ev_id in existing_state.iteritems()
            if ev_id in changed_events
        }
        events_to_insert = (new_events - existing_events)
        to_insert = {
            key: ev_id for key, ev_id in current_state.iteritems()
            if ev_id in events_to_insert
        }

        defer.returnValue((to_delete, to_insert))

    @log_function
    def _persist_events_txn(self, txn, events_and_contexts, backfilled,
                            delete_existing=False, state_delta_for_room={},
                            new_forward_extremeties={}):
        """Insert some number of room events into the necessary database tables.

        Rejected events are only inserted into the events table, the events_json table,
        and the rejections table. Things reading from those table will need to check
        whether the event was rejected.

        Args:
            txn (twisted.enterprise.adbapi.Connection): db connection
            events_and_contexts (list[(EventBase, EventContext)]):
                events to persist
            backfilled (bool): True if the events were backfilled
            delete_existing (bool): True to purge existing table rows for the
                events from the database. This is useful when retrying due to
                IntegrityError.
            state_delta_for_room (dict[str, (list[str], list[str])]):
                The current-state delta for each room. For each room, a tuple
                (to_delete, to_insert), being a list of event ids to be removed
                from the current state, and a list of event ids to be added to
                the current state.
            new_forward_extremeties (dict[str, list[str]]):
                The new forward extremities for each room. For each room, a
                list of the event ids which are the forward extremities.

        """
        all_events_and_contexts = events_and_contexts

        max_stream_order = events_and_contexts[-1][0].internal_metadata.stream_ordering

        self._update_current_state_txn(txn, state_delta_for_room, max_stream_order)

        self._update_forward_extremities_txn(
            txn,
            new_forward_extremities=new_forward_extremeties,
            max_stream_order=max_stream_order,
        )

        # Ensure that we don't have the same event twice.
        events_and_contexts = self._filter_events_and_contexts_for_duplicates(
            events_and_contexts,
        )

        self._update_room_depths_txn(
            txn,
            events_and_contexts=events_and_contexts,
            backfilled=backfilled,
        )

        # _update_outliers_txn filters out any events which have already been
        # persisted, and returns the filtered list.
        events_and_contexts = self._update_outliers_txn(
            txn,
            events_and_contexts=events_and_contexts,
        )

        # From this point onwards the events are only events that we haven't
        # seen before.

        if delete_existing:
            # For paranoia reasons, we go and delete all the existing entries
            # for these events so we can reinsert them.
            # This gets around any problems with some tables already having
            # entries.
            self._delete_existing_rows_txn(
                txn,
                events_and_contexts=events_and_contexts,
            )

        self._store_event_txn(
            txn,
            events_and_contexts=events_and_contexts,
        )

        # Insert into event_to_state_groups.
        self._store_event_state_mappings_txn(txn, events_and_contexts)

        # _store_rejected_events_txn filters out any events which were
        # rejected, and returns the filtered list.
        events_and_contexts = self._store_rejected_events_txn(
            txn,
            events_and_contexts=events_and_contexts,
        )

        # From this point onwards the events are only ones that weren't
        # rejected.

        self._update_metadata_tables_txn(
            txn,
            events_and_contexts=events_and_contexts,
            all_events_and_contexts=all_events_and_contexts,
            backfilled=backfilled,
        )

    def _update_current_state_txn(self, txn, state_delta_by_room, max_stream_order):
        for room_id, current_state_tuple in state_delta_by_room.iteritems():
                to_delete, to_insert = current_state_tuple
                txn.executemany(
                    "DELETE FROM current_state_events WHERE event_id = ?",
                    [(ev_id,) for ev_id in to_delete.itervalues()],
                )

                self._simple_insert_many_txn(
                    txn,
                    table="current_state_events",
                    values=[
                        {
                            "event_id": ev_id,
                            "room_id": room_id,
                            "type": key[0],
                            "state_key": key[1],
                        }
                        for key, ev_id in to_insert.iteritems()
                    ],
                )

                state_deltas = {key: None for key in to_delete}
                state_deltas.update(to_insert)

                self._simple_insert_many_txn(
                    txn,
                    table="current_state_delta_stream",
                    values=[
                        {
                            "stream_id": max_stream_order,
                            "room_id": room_id,
                            "type": key[0],
                            "state_key": key[1],
                            "event_id": ev_id,
                            "prev_event_id": to_delete.get(key, None),
                        }
                        for key, ev_id in state_deltas.iteritems()
                    ]
                )

                self._curr_state_delta_stream_cache.entity_has_changed(
                    room_id, max_stream_order,
                )

                # Invalidate the various caches

                # Figure out the changes of membership to invalidate the
                # `get_rooms_for_user` cache.
                # We find out which membership events we may have deleted
                # and which we have added, then we invlidate the caches for all
                # those users.
                members_changed = set(
                    state_key for ev_type, state_key in state_deltas
                    if ev_type == EventTypes.Member
                )

                for member in members_changed:
                    self._invalidate_cache_and_stream(
                        txn, self.get_rooms_for_user_with_stream_ordering, (member,)
                    )

                for host in set(get_domain_from_id(u) for u in members_changed):
                    self._invalidate_cache_and_stream(
                        txn, self.is_host_joined, (room_id, host)
                    )
                    self._invalidate_cache_and_stream(
                        txn, self.was_host_joined, (room_id, host)
                    )

                self._invalidate_cache_and_stream(
                    txn, self.get_users_in_room, (room_id,)
                )

                self._invalidate_cache_and_stream(
                    txn, self.get_current_state_ids, (room_id,)
                )

    def _update_forward_extremities_txn(self, txn, new_forward_extremities,
                                        max_stream_order):
        for room_id, new_extrem in new_forward_extremities.iteritems():
            self._simple_delete_txn(
                txn,
                table="event_forward_extremities",
                keyvalues={"room_id": room_id},
            )
            txn.call_after(
                self.get_latest_event_ids_in_room.invalidate, (room_id,)
            )

        self._simple_insert_many_txn(
            txn,
            table="event_forward_extremities",
            values=[
                {
                    "event_id": ev_id,
                    "room_id": room_id,
                }
                for room_id, new_extrem in new_forward_extremities.iteritems()
                for ev_id in new_extrem
            ],
        )
        # We now insert into stream_ordering_to_exterm a mapping from room_id,
        # new stream_ordering to new forward extremeties in the room.
        # This allows us to later efficiently look up the forward extremeties
        # for a room before a given stream_ordering
        self._simple_insert_many_txn(
            txn,
            table="stream_ordering_to_exterm",
            values=[
                {
                    "room_id": room_id,
                    "event_id": event_id,
                    "stream_ordering": max_stream_order,
                }
                for room_id, new_extrem in new_forward_extremities.iteritems()
                for event_id in new_extrem
            ]
        )

    @classmethod
    def _filter_events_and_contexts_for_duplicates(cls, events_and_contexts):
        """Ensure that we don't have the same event twice.

        Pick the earliest non-outlier if there is one, else the earliest one.

        Args:
            events_and_contexts (list[(EventBase, EventContext)]):
        Returns:
            list[(EventBase, EventContext)]: filtered list
        """
        new_events_and_contexts = OrderedDict()
        for event, context in events_and_contexts:
            prev_event_context = new_events_and_contexts.get(event.event_id)
            if prev_event_context:
                if not event.internal_metadata.is_outlier():
                    if prev_event_context[0].internal_metadata.is_outlier():
                        # To ensure correct ordering we pop, as OrderedDict is
                        # ordered by first insertion.
                        new_events_and_contexts.pop(event.event_id, None)
                        new_events_and_contexts[event.event_id] = (event, context)
            else:
                new_events_and_contexts[event.event_id] = (event, context)
        return new_events_and_contexts.values()

    def _update_room_depths_txn(self, txn, events_and_contexts, backfilled):
        """Update min_depth for each room

        Args:
            txn (twisted.enterprise.adbapi.Connection): db connection
            events_and_contexts (list[(EventBase, EventContext)]): events
                we are persisting
            backfilled (bool): True if the events were backfilled
        """
        depth_updates = {}
        for event, context in events_and_contexts:
            # Remove the any existing cache entries for the event_ids
            txn.call_after(self._invalidate_get_event_cache, event.event_id)
            if not backfilled:
                txn.call_after(
                    self._events_stream_cache.entity_has_changed,
                    event.room_id, event.internal_metadata.stream_ordering,
                )

            if not event.internal_metadata.is_outlier() and not context.rejected:
                depth_updates[event.room_id] = max(
                    event.depth, depth_updates.get(event.room_id, event.depth)
                )

        for room_id, depth in depth_updates.iteritems():
            self._update_min_depth_for_room_txn(txn, room_id, depth)

    def _update_outliers_txn(self, txn, events_and_contexts):
        """Update any outliers with new event info.

        This turns outliers into ex-outliers (unless the new event was
        rejected).

        Args:
            txn (twisted.enterprise.adbapi.Connection): db connection
            events_and_contexts (list[(EventBase, EventContext)]): events
                we are persisting

        Returns:
            list[(EventBase, EventContext)] new list, without events which
            are already in the events table.
        """
        txn.execute(
            "SELECT event_id, outlier FROM events WHERE event_id in (%s)" % (
                ",".join(["?"] * len(events_and_contexts)),
            ),
            [event.event_id for event, _ in events_and_contexts]
        )

        have_persisted = {
            event_id: outlier
            for event_id, outlier in txn
        }

        to_remove = set()
        for event, context in events_and_contexts:
            if event.event_id not in have_persisted:
                continue

            to_remove.add(event)

            if context.rejected:
                # If the event is rejected then we don't care if the event
                # was an outlier or not.
                continue

            outlier_persisted = have_persisted[event.event_id]
            if not event.internal_metadata.is_outlier() and outlier_persisted:
                # We received a copy of an event that we had already stored as
                # an outlier in the database. We now have some state at that
                # so we need to update the state_groups table with that state.

                # insert into event_to_state_groups.
                try:
                    self._store_event_state_mappings_txn(txn, ((event, context),))
                except Exception:
                    logger.exception("")
                    raise

                metadata_json = encode_json(
                    event.internal_metadata.get_dict()
                ).decode("UTF-8")

                sql = (
                    "UPDATE event_json SET internal_metadata = ?"
                    " WHERE event_id = ?"
                )
                txn.execute(
                    sql,
                    (metadata_json, event.event_id,)
                )

                # Add an entry to the ex_outlier_stream table to replicate the
                # change in outlier status to our workers.
                stream_order = event.internal_metadata.stream_ordering
                state_group_id = context.state_group
                self._simple_insert_txn(
                    txn,
                    table="ex_outlier_stream",
                    values={
                        "event_stream_ordering": stream_order,
                        "event_id": event.event_id,
                        "state_group": state_group_id,
                    }
                )

                sql = (
                    "UPDATE events SET outlier = ?"
                    " WHERE event_id = ?"
                )
                txn.execute(
                    sql,
                    (False, event.event_id,)
                )

                # Update the event_backward_extremities table now that this
                # event isn't an outlier any more.
                self._update_backward_extremeties(txn, [event])

        return [
            ec for ec in events_and_contexts if ec[0] not in to_remove
        ]

    @classmethod
    def _delete_existing_rows_txn(cls, txn, events_and_contexts):
        if not events_and_contexts:
            # nothing to do here
            return

        logger.info("Deleting existing")

        for table in (
                "events",
                "event_auth",
                "event_json",
                "event_content_hashes",
                "event_destinations",
                "event_edge_hashes",
                "event_edges",
                "event_forward_extremities",
                "event_push_actions",
                "event_reference_hashes",
                "event_search",
                "event_signatures",
                "event_to_state_groups",
                "guest_access",
                "history_visibility",
                "local_invites",
                "room_names",
                "state_events",
                "rejections",
                "redactions",
                "room_memberships",
                "topics"
        ):
            txn.executemany(
                "DELETE FROM %s WHERE event_id = ?" % (table,),
                [(ev.event_id,) for ev, _ in events_and_contexts]
            )

    def _store_event_txn(self, txn, events_and_contexts):
        """Insert new events into the event and event_json tables

        Args:
            txn (twisted.enterprise.adbapi.Connection): db connection
            events_and_contexts (list[(EventBase, EventContext)]): events
                we are persisting
        """

        if not events_and_contexts:
            # nothing to do here
            return

        def event_dict(event):
            d = event.get_dict()
            d.pop("redacted", None)
            d.pop("redacted_because", None)
            return d

        self._simple_insert_many_txn(
            txn,
            table="event_json",
            values=[
                {
                    "event_id": event.event_id,
                    "room_id": event.room_id,
                    "internal_metadata": encode_json(
                        event.internal_metadata.get_dict()
                    ).decode("UTF-8"),
                    "json": encode_json(event_dict(event)).decode("UTF-8"),
                }
                for event, _ in events_and_contexts
            ],
        )

        self._simple_insert_many_txn(
            txn,
            table="events",
            values=[
                {
                    "stream_ordering": event.internal_metadata.stream_ordering,
                    "topological_ordering": event.depth,
                    "depth": event.depth,
                    "event_id": event.event_id,
                    "room_id": event.room_id,
                    "type": event.type,
                    "processed": True,
                    "outlier": event.internal_metadata.is_outlier(),
                    "content": encode_json(event.content).decode("UTF-8"),
                    "origin_server_ts": int(event.origin_server_ts),
                    "received_ts": self._clock.time_msec(),
                    "sender": event.sender,
                    "contains_url": (
                        "url" in event.content
                        and isinstance(event.content["url"], basestring)
                    ),
                }
                for event, _ in events_and_contexts
            ],
        )

    def _store_rejected_events_txn(self, txn, events_and_contexts):
        """Add rows to the 'rejections' table for received events which were
        rejected

        Args:
            txn (twisted.enterprise.adbapi.Connection): db connection
            events_and_contexts (list[(EventBase, EventContext)]): events
                we are persisting

        Returns:
            list[(EventBase, EventContext)] new list, without the rejected
                events.
        """
        # Remove the rejected events from the list now that we've added them
        # to the events table and the events_json table.
        to_remove = set()
        for event, context in events_and_contexts:
            if context.rejected:
                # Insert the event_id into the rejections table
                self._store_rejections_txn(
                    txn, event.event_id, context.rejected
                )
                to_remove.add(event)

        return [
            ec for ec in events_and_contexts if ec[0] not in to_remove
        ]

    def _update_metadata_tables_txn(self, txn, events_and_contexts,
                                    all_events_and_contexts, backfilled):
        """Update all the miscellaneous tables for new events

        Args:
            txn (twisted.enterprise.adbapi.Connection): db connection
            events_and_contexts (list[(EventBase, EventContext)]): events
                we are persisting
            all_events_and_contexts (list[(EventBase, EventContext)]): all
                events that we were going to persist. This includes events
                we've already persisted, etc, that wouldn't appear in
                events_and_context.
            backfilled (bool): True if the events were backfilled
        """

        # Insert all the push actions into the event_push_actions table.
        self._set_push_actions_for_event_and_users_txn(
            txn,
            events_and_contexts=events_and_contexts,
            all_events_and_contexts=all_events_and_contexts,
        )

        if not events_and_contexts:
            # nothing to do here
            return

        for event, context in events_and_contexts:
            if event.type == EventTypes.Redaction and event.redacts is not None:
                # Remove the entries in the event_push_actions table for the
                # redacted event.
                self._remove_push_actions_for_event_id_txn(
                    txn, event.room_id, event.redacts
                )

        self._simple_insert_many_txn(
            txn,
            table="event_auth",
            values=[
                {
                    "event_id": event.event_id,
                    "room_id": event.room_id,
                    "auth_id": auth_id,
                }
                for event, _ in events_and_contexts
                for auth_id, _ in event.auth_events
                if event.is_state()
            ],
        )

        # Update the event_forward_extremities, event_backward_extremities and
        # event_edges tables.
        self._handle_mult_prev_events(
            txn,
            events=[event for event, _ in events_and_contexts],
        )

        for event, _ in events_and_contexts:
            if event.type == EventTypes.Name:
                # Insert into the room_names and event_search tables.
                self._store_room_name_txn(txn, event)
            elif event.type == EventTypes.Topic:
                # Insert into the topics table and event_search table.
                self._store_room_topic_txn(txn, event)
            elif event.type == EventTypes.Message:
                # Insert into the event_search table.
                self._store_room_message_txn(txn, event)
            elif event.type == EventTypes.Redaction:
                # Insert into the redactions table.
                self._store_redaction(txn, event)
            elif event.type == EventTypes.RoomHistoryVisibility:
                # Insert into the event_search table.
                self._store_history_visibility_txn(txn, event)
            elif event.type == EventTypes.GuestAccess:
                # Insert into the event_search table.
                self._store_guest_access_txn(txn, event)

        # Insert into the room_memberships table.
        self._store_room_members_txn(
            txn,
            [
                event
                for event, _ in events_and_contexts
                if event.type == EventTypes.Member
            ],
            backfilled=backfilled,
        )

        # Insert event_reference_hashes table.
        self._store_event_reference_hashes_txn(
            txn, [event for event, _ in events_and_contexts]
        )

        state_events_and_contexts = [
            ec for ec in events_and_contexts if ec[0].is_state()
        ]

        state_values = []
        for event, context in state_events_and_contexts:
            vals = {
                "event_id": event.event_id,
                "room_id": event.room_id,
                "type": event.type,
                "state_key": event.state_key,
            }

            # TODO: How does this work with backfilling?
            if hasattr(event, "replaces_state"):
                vals["prev_state"] = event.replaces_state

            state_values.append(vals)

        self._simple_insert_many_txn(
            txn,
            table="state_events",
            values=state_values,
        )

        self._simple_insert_many_txn(
            txn,
            table="event_edges",
            values=[
                {
                    "event_id": event.event_id,
                    "prev_event_id": prev_id,
                    "room_id": event.room_id,
                    "is_state": True,
                }
                for event, _ in state_events_and_contexts
                for prev_id, _ in event.prev_state
            ],
        )

        # Prefill the event cache
        self._add_to_cache(txn, events_and_contexts)

    def _add_to_cache(self, txn, events_and_contexts):
        to_prefill = []

        rows = []
        N = 200
        for i in range(0, len(events_and_contexts), N):
            ev_map = {
                e[0].event_id: e[0]
                for e in events_and_contexts[i:i + N]
            }
            if not ev_map:
                break

            sql = (
                "SELECT "
                " e.event_id as event_id, "
                " r.redacts as redacts,"
                " rej.event_id as rejects "
                " FROM events as e"
                " LEFT JOIN rejections as rej USING (event_id)"
                " LEFT JOIN redactions as r ON e.event_id = r.redacts"
                " WHERE e.event_id IN (%s)"
            ) % (",".join(["?"] * len(ev_map)),)

            txn.execute(sql, ev_map.keys())
            rows = self.cursor_to_dict(txn)
            for row in rows:
                event = ev_map[row["event_id"]]
                if not row["rejects"] and not row["redacts"]:
                    to_prefill.append(_EventCacheEntry(
                        event=event,
                        redacted_event=None,
                    ))

        def prefill():
            for cache_entry in to_prefill:
                self._get_event_cache.prefill((cache_entry[0].event_id,), cache_entry)
        txn.call_after(prefill)

    def _store_redaction(self, txn, event):
        # invalidate the cache for the redacted event
        txn.call_after(self._invalidate_get_event_cache, event.redacts)
        txn.execute(
            "INSERT INTO redactions (event_id, redacts) VALUES (?,?)",
            (event.event_id, event.redacts)
        )

    @defer.inlineCallbacks
    def have_events_in_timeline(self, event_ids):
        """Given a list of event ids, check if we have already processed and
        stored them as non outliers.
        """
        rows = yield self._simple_select_many_batch(
            table="events",
            retcols=("event_id",),
            column="event_id",
            iterable=list(event_ids),
            keyvalues={"outlier": False},
            desc="have_events_in_timeline",
        )

        defer.returnValue(set(r["event_id"] for r in rows))

    @defer.inlineCallbacks
    def have_seen_events(self, event_ids):
        """Given a list of event ids, check if we have already processed them.

        Args:
            event_ids (iterable[str]):

        Returns:
            Deferred[set[str]]: The events we have already seen.
        """
        results = set()

        def have_seen_events_txn(txn, chunk):
            sql = (
                "SELECT event_id FROM events as e WHERE e.event_id IN (%s)"
                % (",".join("?" * len(chunk)), )
            )
            txn.execute(sql, chunk)
            for (event_id, ) in txn:
                results.add(event_id)

        # break the input up into chunks of 100
        input_iterator = iter(event_ids)
        for chunk in iter(lambda: list(itertools.islice(input_iterator, 100)),
                          []):
            yield self.runInteraction(
                "have_seen_events",
                have_seen_events_txn,
                chunk,
            )
        defer.returnValue(results)

    def get_seen_events_with_rejections(self, event_ids):
        """Given a list of event ids, check if we rejected them.

        Args:
            event_ids (list[str])

        Returns:
            Deferred[dict[str, str|None):
                Has an entry for each event id we already have seen. Maps to
                the rejected reason string if we rejected the event, else maps
                to None.
        """
        if not event_ids:
            return defer.succeed({})

        def f(txn):
            sql = (
                "SELECT e.event_id, reason FROM events as e "
                "LEFT JOIN rejections as r ON e.event_id = r.event_id "
                "WHERE e.event_id = ?"
            )

            res = {}
            for event_id in event_ids:
                txn.execute(sql, (event_id,))
                row = txn.fetchone()
                if row:
                    _, rejected = row
                    res[event_id] = rejected

            return res

        return self.runInteraction("get_rejection_reasons", f)

    @defer.inlineCallbacks
    def count_daily_messages(self):
        """
        Returns an estimate of the number of messages sent in the last day.

        If it has been significantly less or more than one day since the last
        call to this function, it will return None.
        """
        def _count_messages(txn):
            sql = """
                SELECT COALESCE(COUNT(*), 0) FROM events
                WHERE type = 'm.room.message'
                AND stream_ordering > ?
            """
            txn.execute(sql, (self.stream_ordering_day_ago,))
            count, = txn.fetchone()
            return count

        ret = yield self.runInteraction("count_messages", _count_messages)
        defer.returnValue(ret)

    @defer.inlineCallbacks
    def count_daily_sent_messages(self):
        def _count_messages(txn):
            # This is good enough as if you have silly characters in your own
            # hostname then thats your own fault.
            like_clause = "%:" + self.hs.hostname

            sql = """
                SELECT COALESCE(COUNT(*), 0) FROM events
                WHERE type = 'm.room.message'
                    AND sender LIKE ?
                AND stream_ordering > ?
            """

            txn.execute(sql, (like_clause, self.stream_ordering_day_ago,))
            count, = txn.fetchone()
            return count

        ret = yield self.runInteraction("count_daily_sent_messages", _count_messages)
        defer.returnValue(ret)

    @defer.inlineCallbacks
    def count_daily_active_rooms(self):
        def _count(txn):
            sql = """
                SELECT COALESCE(COUNT(DISTINCT room_id), 0) FROM events
                WHERE type = 'm.room.message'
                AND stream_ordering > ?
            """
            txn.execute(sql, (self.stream_ordering_day_ago,))
            count, = txn.fetchone()
            return count

        ret = yield self.runInteraction("count_daily_active_rooms", _count)
        defer.returnValue(ret)

    @defer.inlineCallbacks
    def _background_reindex_fields_sender(self, progress, batch_size):
        target_min_stream_id = progress["target_min_stream_id_inclusive"]
        max_stream_id = progress["max_stream_id_exclusive"]
        rows_inserted = progress.get("rows_inserted", 0)

        INSERT_CLUMP_SIZE = 1000

        def reindex_txn(txn):
            sql = (
                "SELECT stream_ordering, event_id, json FROM events"
                " INNER JOIN event_json USING (event_id)"
                " WHERE ? <= stream_ordering AND stream_ordering < ?"
                " ORDER BY stream_ordering DESC"
                " LIMIT ?"
            )

            txn.execute(sql, (target_min_stream_id, max_stream_id, batch_size))

            rows = txn.fetchall()
            if not rows:
                return 0

            min_stream_id = rows[-1][0]

            update_rows = []
            for row in rows:
                try:
                    event_id = row[1]
                    event_json = json.loads(row[2])
                    sender = event_json["sender"]
                    content = event_json["content"]

                    contains_url = "url" in content
                    if contains_url:
                        contains_url &= isinstance(content["url"], basestring)
                except (KeyError, AttributeError):
                    # If the event is missing a necessary field then
                    # skip over it.
                    continue

                update_rows.append((sender, contains_url, event_id))

            sql = (
                "UPDATE events SET sender = ?, contains_url = ? WHERE event_id = ?"
            )

            for index in range(0, len(update_rows), INSERT_CLUMP_SIZE):
                clump = update_rows[index:index + INSERT_CLUMP_SIZE]
                txn.executemany(sql, clump)

            progress = {
                "target_min_stream_id_inclusive": target_min_stream_id,
                "max_stream_id_exclusive": min_stream_id,
                "rows_inserted": rows_inserted + len(rows)
            }

            self._background_update_progress_txn(
                txn, self.EVENT_FIELDS_SENDER_URL_UPDATE_NAME, progress
            )

            return len(rows)

        result = yield self.runInteraction(
            self.EVENT_FIELDS_SENDER_URL_UPDATE_NAME, reindex_txn
        )

        if not result:
            yield self._end_background_update(self.EVENT_FIELDS_SENDER_URL_UPDATE_NAME)

        defer.returnValue(result)

    @defer.inlineCallbacks
    def _background_reindex_origin_server_ts(self, progress, batch_size):
        target_min_stream_id = progress["target_min_stream_id_inclusive"]
        max_stream_id = progress["max_stream_id_exclusive"]
        rows_inserted = progress.get("rows_inserted", 0)

        INSERT_CLUMP_SIZE = 1000

        def reindex_search_txn(txn):
            sql = (
                "SELECT stream_ordering, event_id FROM events"
                " WHERE ? <= stream_ordering AND stream_ordering < ?"
                " ORDER BY stream_ordering DESC"
                " LIMIT ?"
            )

            txn.execute(sql, (target_min_stream_id, max_stream_id, batch_size))

            rows = txn.fetchall()
            if not rows:
                return 0

            min_stream_id = rows[-1][0]
            event_ids = [row[1] for row in rows]

            rows_to_update = []

            chunks = [
                event_ids[i:i + 100]
                for i in xrange(0, len(event_ids), 100)
            ]
            for chunk in chunks:
                ev_rows = self._simple_select_many_txn(
                    txn,
                    table="event_json",
                    column="event_id",
                    iterable=chunk,
                    retcols=["event_id", "json"],
                    keyvalues={},
                )

                for row in ev_rows:
                    event_id = row["event_id"]
                    event_json = json.loads(row["json"])
                    try:
                        origin_server_ts = event_json["origin_server_ts"]
                    except (KeyError, AttributeError):
                        # If the event is missing a necessary field then
                        # skip over it.
                        continue

                    rows_to_update.append((origin_server_ts, event_id))

            sql = (
                "UPDATE events SET origin_server_ts = ? WHERE event_id = ?"
            )

            for index in range(0, len(rows_to_update), INSERT_CLUMP_SIZE):
                clump = rows_to_update[index:index + INSERT_CLUMP_SIZE]
                txn.executemany(sql, clump)

            progress = {
                "target_min_stream_id_inclusive": target_min_stream_id,
                "max_stream_id_exclusive": min_stream_id,
                "rows_inserted": rows_inserted + len(rows_to_update)
            }

            self._background_update_progress_txn(
                txn, self.EVENT_ORIGIN_SERVER_TS_NAME, progress
            )

            return len(rows_to_update)

        result = yield self.runInteraction(
            self.EVENT_ORIGIN_SERVER_TS_NAME, reindex_search_txn
        )

        if not result:
            yield self._end_background_update(self.EVENT_ORIGIN_SERVER_TS_NAME)

        defer.returnValue(result)

    def get_current_backfill_token(self):
        """The current minimum token that backfilled events have reached"""
        return -self._backfill_id_gen.get_current_token()

    def get_current_events_token(self):
        """The current maximum token that events have reached"""
        return self._stream_id_gen.get_current_token()

    def get_all_new_forward_event_rows(self, last_id, current_id, limit):
        if last_id == current_id:
            return defer.succeed([])

        def get_all_new_forward_event_rows(txn):
            sql = (
                "SELECT e.stream_ordering, e.event_id, e.room_id, e.type,"
                " state_key, redacts"
                " FROM events AS e"
                " LEFT JOIN redactions USING (event_id)"
                " LEFT JOIN state_events USING (event_id)"
                " WHERE ? < stream_ordering AND stream_ordering <= ?"
                " ORDER BY stream_ordering ASC"
                " LIMIT ?"
            )
            txn.execute(sql, (last_id, current_id, limit))
            new_event_updates = txn.fetchall()

            if len(new_event_updates) == limit:
                upper_bound = new_event_updates[-1][0]
            else:
                upper_bound = current_id

            sql = (
                "SELECT event_stream_ordering, e.event_id, e.room_id, e.type,"
                " state_key, redacts"
                " FROM events AS e"
                " INNER JOIN ex_outlier_stream USING (event_id)"
                " LEFT JOIN redactions USING (event_id)"
                " LEFT JOIN state_events USING (event_id)"
                " WHERE ? < event_stream_ordering"
                " AND event_stream_ordering <= ?"
                " ORDER BY event_stream_ordering DESC"
            )
            txn.execute(sql, (last_id, upper_bound))
            new_event_updates.extend(txn)

            return new_event_updates
        return self.runInteraction(
            "get_all_new_forward_event_rows", get_all_new_forward_event_rows
        )

    def get_all_new_backfill_event_rows(self, last_id, current_id, limit):
        if last_id == current_id:
            return defer.succeed([])

        def get_all_new_backfill_event_rows(txn):
            sql = (
                "SELECT -e.stream_ordering, e.event_id, e.room_id, e.type,"
                " state_key, redacts"
                " FROM events AS e"
                " LEFT JOIN redactions USING (event_id)"
                " LEFT JOIN state_events USING (event_id)"
                " WHERE ? > stream_ordering AND stream_ordering >= ?"
                " ORDER BY stream_ordering ASC"
                " LIMIT ?"
            )
            txn.execute(sql, (-last_id, -current_id, limit))
            new_event_updates = txn.fetchall()

            if len(new_event_updates) == limit:
                upper_bound = new_event_updates[-1][0]
            else:
                upper_bound = current_id

            sql = (
                "SELECT -event_stream_ordering, e.event_id, e.room_id, e.type,"
                " state_key, redacts"
                " FROM events AS e"
                " INNER JOIN ex_outlier_stream USING (event_id)"
                " LEFT JOIN redactions USING (event_id)"
                " LEFT JOIN state_events USING (event_id)"
                " WHERE ? > event_stream_ordering"
                " AND event_stream_ordering >= ?"
                " ORDER BY event_stream_ordering DESC"
            )
            txn.execute(sql, (-last_id, -upper_bound))
            new_event_updates.extend(txn.fetchall())

            return new_event_updates
        return self.runInteraction(
            "get_all_new_backfill_event_rows", get_all_new_backfill_event_rows
        )

    @cached(num_args=5, max_entries=10)
    def get_all_new_events(self, last_backfill_id, last_forward_id,
                           current_backfill_id, current_forward_id, limit):
        """Get all the new events that have arrived at the server either as
        new events or as backfilled events"""
        have_backfill_events = last_backfill_id != current_backfill_id
        have_forward_events = last_forward_id != current_forward_id

        if not have_backfill_events and not have_forward_events:
            return defer.succeed(AllNewEventsResult([], [], [], [], []))

        def get_all_new_events_txn(txn):
            sql = (
                "SELECT e.stream_ordering, e.event_id, e.room_id, e.type,"
                " state_key, redacts"
                " FROM events AS e"
                " LEFT JOIN redactions USING (event_id)"
                " LEFT JOIN state_events USING (event_id)"
                " WHERE ? < stream_ordering AND stream_ordering <= ?"
                " ORDER BY stream_ordering ASC"
                " LIMIT ?"
            )
            if have_forward_events:
                txn.execute(sql, (last_forward_id, current_forward_id, limit))
                new_forward_events = txn.fetchall()

                if len(new_forward_events) == limit:
                    upper_bound = new_forward_events[-1][0]
                else:
                    upper_bound = current_forward_id

                sql = (
                    "SELECT event_stream_ordering, event_id, state_group"
                    " FROM ex_outlier_stream"
                    " WHERE ? > event_stream_ordering"
                    " AND event_stream_ordering >= ?"
                    " ORDER BY event_stream_ordering DESC"
                )
                txn.execute(sql, (last_forward_id, upper_bound))
                forward_ex_outliers = txn.fetchall()
            else:
                new_forward_events = []
                forward_ex_outliers = []

            sql = (
                "SELECT -e.stream_ordering, e.event_id, e.room_id, e.type,"
                " state_key, redacts"
                " FROM events AS e"
                " LEFT JOIN redactions USING (event_id)"
                " LEFT JOIN state_events USING (event_id)"
                " WHERE ? > stream_ordering AND stream_ordering >= ?"
                " ORDER BY stream_ordering DESC"
                " LIMIT ?"
            )
            if have_backfill_events:
                txn.execute(sql, (-last_backfill_id, -current_backfill_id, limit))
                new_backfill_events = txn.fetchall()

                if len(new_backfill_events) == limit:
                    upper_bound = new_backfill_events[-1][0]
                else:
                    upper_bound = current_backfill_id

                sql = (
                    "SELECT -event_stream_ordering, event_id, state_group"
                    " FROM ex_outlier_stream"
                    " WHERE ? > event_stream_ordering"
                    " AND event_stream_ordering >= ?"
                    " ORDER BY event_stream_ordering DESC"
                )
                txn.execute(sql, (-last_backfill_id, -upper_bound))
                backward_ex_outliers = txn.fetchall()
            else:
                new_backfill_events = []
                backward_ex_outliers = []

            return AllNewEventsResult(
                new_forward_events, new_backfill_events,
                forward_ex_outliers, backward_ex_outliers,
            )
        return self.runInteraction("get_all_new_events", get_all_new_events_txn)

    def purge_history(
        self, room_id, token, delete_local_events,
    ):
        """Deletes room history before a certain point

        Args:
            room_id (str):

            token (str): A topological token to delete events before

            delete_local_events (bool):
                if True, we will delete local events as well as remote ones
                (instead of just marking them as outliers and deleting their
                state groups).
        """

        return self.runInteraction(
            "purge_history",
            self._purge_history_txn, room_id, token,
            delete_local_events,
        )

    def _purge_history_txn(
        self, txn, room_id, token_str, delete_local_events,
    ):
        token = RoomStreamToken.parse(token_str)

        # Tables that should be pruned:
        #     event_auth
        #     event_backward_extremities
        #     event_content_hashes
        #     event_destinations
        #     event_edge_hashes
        #     event_edges
        #     event_forward_extremities
        #     event_json
        #     event_push_actions
        #     event_reference_hashes
        #     event_search
        #     event_signatures
        #     event_to_state_groups
        #     events
        #     rejections
        #     room_depth
        #     state_groups
        #     state_groups_state

        # we will build a temporary table listing the events so that we don't
        # have to keep shovelling the list back and forth across the
        # connection. Annoyingly the python sqlite driver commits the
        # transaction on CREATE, so let's do this first.
        #
        # furthermore, we might already have the table from a previous (failed)
        # purge attempt, so let's drop the table first.

        txn.execute("DROP TABLE IF EXISTS events_to_purge")

        txn.execute(
            "CREATE TEMPORARY TABLE events_to_purge ("
            "    event_id TEXT NOT NULL,"
            "    should_delete BOOLEAN NOT NULL"
            ")"
        )

        # create an index on should_delete because later we'll be looking for
        # the should_delete / shouldn't_delete subsets
        txn.execute(
            "CREATE INDEX events_to_purge_should_delete"
            " ON events_to_purge(should_delete)",
        )

        # We do joins against events_to_purge for e.g. calculating state
        # groups to purge, etc., so lets make an index.
        txn.execute(
            "CREATE INDEX events_to_purge_id"
            " ON events_to_purge(event_id)",
        )

        # First ensure that we're not about to delete all the forward extremeties
        txn.execute(
            "SELECT e.event_id, e.depth FROM events as e "
            "INNER JOIN event_forward_extremities as f "
            "ON e.event_id = f.event_id "
            "AND e.room_id = f.room_id "
            "WHERE f.room_id = ?",
            (room_id,)
        )
        rows = txn.fetchall()
        max_depth = max(row[0] for row in rows)

        if max_depth <= token.topological:
            # We need to ensure we don't delete all the events from the datanase
            # otherwise we wouldn't be able to send any events (due to not
            # having any backwards extremeties)
            raise SynapseError(
                400, "topological_ordering is greater than forward extremeties"
            )

        logger.info("[purge] looking for events to delete")

        should_delete_expr = "state_key IS NULL"
        should_delete_params = ()
        if not delete_local_events:
            should_delete_expr += " AND event_id NOT LIKE ?"
            should_delete_params += ("%:" + self.hs.hostname, )

        should_delete_params += (room_id, token.topological)

        txn.execute(
            "INSERT INTO events_to_purge"
            " SELECT event_id, %s"
            " FROM events AS e LEFT JOIN state_events USING (event_id)"
            " WHERE e.room_id = ? AND topological_ordering < ?" % (
                should_delete_expr,
            ),
            should_delete_params,
        )
        txn.execute(
            "SELECT event_id, should_delete FROM events_to_purge"
        )
        event_rows = txn.fetchall()
        logger.info(
            "[purge] found %i events before cutoff, of which %i can be deleted",
            len(event_rows), sum(1 for e in event_rows if e[1]),
        )

        logger.info("[purge] Finding new backward extremities")

        # We calculate the new entries for the backward extremeties by finding
        # events to be purged that are pointed to by events we're not going to
        # purge.
        txn.execute(
            "SELECT DISTINCT e.event_id FROM events_to_purge AS e"
            " INNER JOIN event_edges AS ed ON e.event_id = ed.prev_event_id"
            " LEFT JOIN events_to_purge AS ep2 ON ed.event_id = ep2.event_id"
            " WHERE ep2.event_id IS NULL",
        )
        new_backwards_extrems = txn.fetchall()

        logger.info("[purge] replacing backward extremities: %r", new_backwards_extrems)

        txn.execute(
            "DELETE FROM event_backward_extremities WHERE room_id = ?",
            (room_id,)
        )

        # Update backward extremeties
        txn.executemany(
            "INSERT INTO event_backward_extremities (room_id, event_id)"
            " VALUES (?, ?)",
            [
                (room_id, event_id) for event_id, in new_backwards_extrems
            ]
        )

        logger.info("[purge] finding redundant state groups")

        # Get all state groups that are only referenced by events that are
        # to be deleted.
        # This works by first getting state groups that we may want to delete,
        # joining against event_to_state_groups to get events that use that
        # state group, then left joining against events_to_purge again. Any
        # state group where the left join produce *no nulls* are referenced
        # only by events that are going to be purged.
        txn.execute("""
            SELECT state_group FROM
            (
                SELECT DISTINCT state_group FROM events_to_purge
                INNER JOIN event_to_state_groups USING (event_id)
            ) AS sp
            INNER JOIN event_to_state_groups USING (state_group)
            LEFT JOIN events_to_purge AS ep USING (event_id)
            GROUP BY state_group
            HAVING SUM(CASE WHEN ep.event_id IS NULL THEN 1 ELSE 0 END) = 0
        """)

        state_rows = txn.fetchall()
        logger.info("[purge] found %i redundant state groups", len(state_rows))

        # make a set of the redundant state groups, so that we can look them up
        # efficiently
        state_groups_to_delete = set([sg for sg, in state_rows])

        # Now we get all the state groups that rely on these state groups
        logger.info("[purge] finding state groups which depend on redundant"
                    " state groups")
        remaining_state_groups = []
        for i in xrange(0, len(state_rows), 100):
            chunk = [sg for sg, in state_rows[i:i + 100]]
            # look for state groups whose prev_state_group is one we are about
            # to delete
            rows = self._simple_select_many_txn(
                txn,
                table="state_group_edges",
                column="prev_state_group",
                iterable=chunk,
                retcols=["state_group"],
                keyvalues={},
            )
            remaining_state_groups.extend(
                row["state_group"] for row in rows

                # exclude state groups we are about to delete: no point in
                # updating them
                if row["state_group"] not in state_groups_to_delete
            )

        # Now we turn the state groups that reference to-be-deleted state
        # groups to non delta versions.
        for sg in remaining_state_groups:
            logger.info("[purge] de-delta-ing remaining state group %s", sg)
            curr_state = self._get_state_groups_from_groups_txn(
                txn, [sg], types=None
            )
            curr_state = curr_state[sg]

            self._simple_delete_txn(
                txn,
                table="state_groups_state",
                keyvalues={
                    "state_group": sg,
                }
            )

            self._simple_delete_txn(
                txn,
                table="state_group_edges",
                keyvalues={
                    "state_group": sg,
                }
            )

            self._simple_insert_many_txn(
                txn,
                table="state_groups_state",
                values=[
                    {
                        "state_group": sg,
                        "room_id": room_id,
                        "type": key[0],
                        "state_key": key[1],
                        "event_id": state_id,
                    }
                    for key, state_id in curr_state.iteritems()
                ],
            )

        logger.info("[purge] removing redundant state groups")
        txn.executemany(
            "DELETE FROM state_groups_state WHERE state_group = ?",
            state_rows
        )
        txn.executemany(
            "DELETE FROM state_groups WHERE id = ?",
            state_rows
        )

        logger.info("[purge] removing events from event_to_state_groups")
        txn.execute(
            "DELETE FROM event_to_state_groups "
            "WHERE event_id IN (SELECT event_id from events_to_purge)"
        )
        for event_id, _ in event_rows:
            txn.call_after(self._get_state_group_for_event.invalidate, (
                event_id,
            ))

        # Delete all remote non-state events
        for table in (
            "events",
            "event_json",
            "event_auth",
            "event_content_hashes",
            "event_destinations",
            "event_edge_hashes",
            "event_edges",
            "event_forward_extremities",
            "event_reference_hashes",
            "event_search",
            "event_signatures",
            "rejections",
        ):
            logger.info("[purge] removing events from %s", table)

            txn.execute(
                "DELETE FROM %s WHERE event_id IN ("
                "    SELECT event_id FROM events_to_purge WHERE should_delete"
                ")" % (table,),
            )

        # event_push_actions lacks an index on event_id, and has one on
        # (room_id, event_id) instead.
        for table in (
            "event_push_actions",
        ):
            logger.info("[purge] removing events from %s", table)

            txn.execute(
                "DELETE FROM %s WHERE room_id = ? AND event_id IN ("
                "    SELECT event_id FROM events_to_purge WHERE should_delete"
                ")" % (table,),
                (room_id, )
            )

        # Mark all state and own events as outliers
        logger.info("[purge] marking remaining events as outliers")
        txn.execute(
            "UPDATE events SET outlier = ?"
            " WHERE event_id IN ("
            "    SELECT event_id FROM events_to_purge "
            "    WHERE NOT should_delete"
            ")",
            (True,),
        )

        # synapse tries to take out an exclusive lock on room_depth whenever it
        # persists events (because upsert), and once we run this update, we
        # will block that for the rest of our transaction.
        #
        # So, let's stick it at the end so that we don't block event
        # persistence.
        #
        # We do this by calculating the minimum depth of the backwards
        # extremities. However, the events in event_backward_extremities
        # are ones we don't have yet so we need to look at the events that
        # point to it via event_edges table.
        txn.execute("""
            SELECT COALESCE(MIN(depth), 0)
            FROM event_backward_extremities AS eb
            INNER JOIN event_edges AS eg ON eg.prev_event_id = eb.event_id
            INNER JOIN events AS e ON e.event_id = eg.event_id
            WHERE eb.room_id = ?
        """, (room_id,))
        min_depth, = txn.fetchone()

        logger.info("[purge] updating room_depth to %d", min_depth)

        txn.execute(
            "UPDATE room_depth SET min_depth = ? WHERE room_id = ?",
            (min_depth, room_id,)
        )

        # finally, drop the temp table. this will commit the txn in sqlite,
        # so make sure to keep this actually last.
        txn.execute(
            "DROP TABLE events_to_purge"
        )

        logger.info("[purge] done")

    @defer.inlineCallbacks
    def is_event_after(self, event_id1, event_id2):
        """Returns True if event_id1 is after event_id2 in the stream
        """
        to_1, so_1 = yield self._get_event_ordering(event_id1)
        to_2, so_2 = yield self._get_event_ordering(event_id2)
        defer.returnValue((to_1, so_1) > (to_2, so_2))

    @cachedInlineCallbacks(max_entries=5000)
    def _get_event_ordering(self, event_id):
        res = yield self._simple_select_one(
            table="events",
            retcols=["topological_ordering", "stream_ordering"],
            keyvalues={"event_id": event_id},
            allow_none=True
        )

        if not res:
            raise SynapseError(404, "Could not find event %s" % (event_id,))

        defer.returnValue((int(res["topological_ordering"]), int(res["stream_ordering"])))

    def get_max_current_state_delta_stream_id(self):
        return self._stream_id_gen.get_current_token()

    def get_all_updated_current_state_deltas(self, from_token, to_token, limit):
        def get_all_updated_current_state_deltas_txn(txn):
            sql = """
                SELECT stream_id, room_id, type, state_key, event_id
                FROM current_state_delta_stream
                WHERE ? < stream_id AND stream_id <= ?
                ORDER BY stream_id ASC LIMIT ?
            """
            txn.execute(sql, (from_token, to_token, limit))
            return txn.fetchall()
        return self.runInteraction(
            "get_all_updated_current_state_deltas",
            get_all_updated_current_state_deltas_txn,
        )


AllNewEventsResult = namedtuple("AllNewEventsResult", [
    "new_forward_events", "new_backfill_events",
    "forward_ex_outliers", "backward_ex_outliers",
])<|MERGE_RESOLUTION|>--- conflicted
+++ resolved
@@ -36,12 +36,6 @@
 from synapse.types import get_domain_from_id, RoomStreamToken
 import synapse.metrics
 
-<<<<<<< HEAD
-import logging
-import simplejson as json
-
-=======
->>>>>>> 81717e85
 # these are only included to make the type annotations work
 from synapse.events import EventBase    # noqa: F401
 from synapse.events.snapshot import EventContext   # noqa: F401
