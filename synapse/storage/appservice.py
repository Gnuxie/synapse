--- conflicted
+++ resolved
@@ -291,10 +291,6 @@
         #   }
         # ]
         services = {}
-<<<<<<< HEAD
-=======
-        results = yield self._execute_and_decode("_populate_cache", sql)
->>>>>>> b677ff66
         for res in results:
             as_token = res["token"]
             if as_token is None:
@@ -345,7 +341,7 @@
         sql = ("SELECT r.*, a.* FROM application_services AS a LEFT JOIN "
                "application_services_regex AS r ON a.id = r.as_id")
 
-        results = yield self._execute_and_decode(sql)
+        results = yield self._execute_and_decode("appservice_cache", sql)
         services = self._parse_services_dict(results)
 
         for service in services:
@@ -373,7 +369,9 @@
             "application_services AS a ON a.id=s.as_id LEFT JOIN "
             "application_services_regex AS r ON r.as_id=a.id WHERE state = ?"
         )
-        results = yield self._execute_and_decode(sql, state)
+        results = yield self._execute_and_decode(
+            "get_appservices_by_state", sql, state
+        )
         # NB: This assumes this class is linked with ApplicationServiceStore
         defer.returnValue(self._parse_services_dict(results))
 
