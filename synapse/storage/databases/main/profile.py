# -*- coding: utf-8 -*-
# Copyright 2014-2016 OpenMarket Ltd
# Copyright 2018 New Vector Ltd
#
# Licensed under the Apache License, Version 2.0 (the "License");
# you may not use this file except in compliance with the License.
# You may obtain a copy of the License at
#
#     http://www.apache.org/licenses/LICENSE-2.0
#
# Unless required by applicable law or agreed to in writing, software
# distributed under the License is distributed on an "AS IS" BASIS,
# WITHOUT WARRANTIES OR CONDITIONS OF ANY KIND, either express or implied.
# See the License for the specific language governing permissions and
# limitations under the License.
from typing import Any, Dict, Optional

from typing import List, Tuple

from synapse.api.errors import StoreError
from synapse.storage._base import SQLBaseStore
from synapse.storage.databases.main.roommember import ProfileInfo
from synapse.types import UserID
from synapse.util.caches.descriptors import cached

BATCH_SIZE = 100


class ProfileWorkerStore(SQLBaseStore):
    async def get_profileinfo(self, user_localpart: str) -> ProfileInfo:
        try:
            profile = await self.db_pool.simple_select_one(
                table="profiles",
                keyvalues={"user_id": user_localpart},
                retcols=("displayname", "avatar_url"),
                desc="get_profileinfo",
            )
        except StoreError as e:
            if e.code == 404:
                # no match
                return ProfileInfo(None, None)
            else:
                raise

        return ProfileInfo(
            avatar_url=profile["avatar_url"], display_name=profile["displayname"]
        )

<<<<<<< HEAD
    @cached(max_entries=5000)
    def get_profile_displayname(self, user_localpart):
        return self.db_pool.simple_select_one_onecol(
=======
    async def get_profile_displayname(self, user_localpart: str) -> str:
        return await self.db_pool.simple_select_one_onecol(
>>>>>>> a466b679
            table="profiles",
            keyvalues={"user_id": user_localpart},
            retcol="displayname",
            desc="get_profile_displayname",
        )

<<<<<<< HEAD
    @cached(max_entries=5000)
    def get_profile_avatar_url(self, user_localpart):
        return self.db_pool.simple_select_one_onecol(
=======
    async def get_profile_avatar_url(self, user_localpart: str) -> str:
        return await self.db_pool.simple_select_one_onecol(
>>>>>>> a466b679
            table="profiles",
            keyvalues={"user_id": user_localpart},
            retcol="avatar_url",
            desc="get_profile_avatar_url",
        )

<<<<<<< HEAD
    def get_latest_profile_replication_batch_number(self):
        def f(txn):
            txn.execute("SELECT MAX(batch) as maxbatch FROM profiles")
            rows = self.db_pool.cursor_to_dict(txn)
            return rows[0]["maxbatch"]

        return self.db_pool.runInteraction(
            "get_latest_profile_replication_batch_number", f
        )

    def get_profile_batch(self, batchnum):
        return self.db_pool.simple_select_list(
            table="profiles",
            keyvalues={"batch": batchnum},
            retcols=("user_id", "displayname", "avatar_url", "active"),
            desc="get_profile_batch",
        )

    def assign_profile_batch(self):
        def f(txn):
            sql = (
                "UPDATE profiles SET batch = "
                "(SELECT COALESCE(MAX(batch), -1) + 1 FROM profiles) "
                "WHERE user_id in ("
                "    SELECT user_id FROM profiles WHERE batch is NULL limit ?"
                ")"
            )
            txn.execute(sql, (BATCH_SIZE,))
            return txn.rowcount

        return self.db_pool.runInteraction("assign_profile_batch", f)

    def get_replication_hosts(self):
        def f(txn):
            txn.execute(
                "SELECT host, last_synced_batch FROM profile_replication_status"
            )
            rows = self.db_pool.cursor_to_dict(txn)
            return {r["host"]: r["last_synced_batch"] for r in rows}

        return self.db_pool.runInteraction("get_replication_hosts", f)

    def update_replication_batch_for_host(self, host, last_synced_batch):
        return self.db_pool.simple_upsert(
            table="profile_replication_status",
            keyvalues={"host": host},
            values={"last_synced_batch": last_synced_batch},
            desc="update_replication_batch_for_host",
        )

    def get_from_remote_profile_cache(self, user_id):
        return self.db_pool.simple_select_one(
=======
    async def get_from_remote_profile_cache(
        self, user_id: str
    ) -> Optional[Dict[str, Any]]:
        return await self.db_pool.simple_select_one(
>>>>>>> a466b679
            table="remote_profile_cache",
            keyvalues={"user_id": user_id},
            retcols=("displayname", "avatar_url"),
            allow_none=True,
            desc="get_from_remote_profile_cache",
        )

    def create_profile(self, user_localpart):
        return self.db_pool.simple_insert(
            table="profiles", values={"user_id": user_localpart}, desc="create_profile"
        )

    def set_profile_displayname(self, user_localpart, new_displayname, batchnum):
        # Invalidate the read cache for this user
        self.get_profile_displayname.invalidate((user_localpart,))

        return self.db_pool.simple_upsert(
            table="profiles",
            keyvalues={"user_id": user_localpart},
            values={"displayname": new_displayname, "batch": batchnum},
            desc="set_profile_displayname",
            lock=False,  # we can do this because user_id has a unique index
        )

    def set_profile_avatar_url(self, user_localpart, new_avatar_url, batchnum):
        # Invalidate the read cache for this user
        self.get_profile_avatar_url.invalidate((user_localpart,))

        return self.db_pool.simple_upsert(
            table="profiles",
            keyvalues={"user_id": user_localpart},
            values={"avatar_url": new_avatar_url, "batch": batchnum},
            desc="set_profile_avatar_url",
            lock=False,  # we can do this because user_id has a unique index
        )

    def set_profiles_active(
        self, users: List[UserID], active: bool, hide: bool, batchnum: int,
    ):
        """Given a set of users, set active and hidden flags on them.

        Args:
            users: A list of UserIDs
            active: Whether to set the users to active or inactive
            hide: Whether to hide the users (withold from replication). If
                False and active is False, users will have their profiles
                erased
            batchnum: The batch number, used for profile replication

        Returns:
            Deferred
        """
        # Convert list of localparts to list of tuples containing localparts
        user_localparts = [(user.localpart,) for user in users]

        # Generate list of value tuples for each user
        value_names = ("active", "batch")
        values = [(int(active), batchnum) for _ in user_localparts]  # type: List[Tuple]

        if not active and not hide:
            # we are deactivating for real (not in hide mode)
            # so clear the profile information
            value_names += ("avatar_url", "displayname")
            values = [v + (None, None) for v in values]

        return self.db_pool.runInteraction(
            "set_profiles_active",
            self.db_pool.simple_upsert_many_txn,
            table="profiles",
            key_names=("user_id",),
            key_values=user_localparts,
            value_names=value_names,
            value_values=values,
        )


class ProfileStore(ProfileWorkerStore):
    def __init__(self, database, db_conn, hs):

        super(ProfileStore, self).__init__(database, db_conn, hs)

        self.db_pool.updates.register_background_index_update(
            "profile_replication_status_host_index",
            index_name="profile_replication_status_idx",
            table="profile_replication_status",
            columns=["host"],
            unique=True,
        )

    def add_remote_profile_cache(self, user_id, displayname, avatar_url):
        """Ensure we are caching the remote user's profiles.

        This should only be called when `is_subscribed_remote_profile_for_user`
        would return true for the user.
        """
        return self.db_pool.simple_upsert(
            table="remote_profile_cache",
            keyvalues={"user_id": user_id},
            values={
                "displayname": displayname,
                "avatar_url": avatar_url,
                "last_check": self._clock.time_msec(),
            },
            desc="add_remote_profile_cache",
        )

    def update_remote_profile_cache(self, user_id, displayname, avatar_url):
        return self.db_pool.simple_upsert(
            table="remote_profile_cache",
            keyvalues={"user_id": user_id},
            updatevalues={
                "displayname": displayname,
                "avatar_url": avatar_url,
                "last_check": self._clock.time_msec(),
            },
            desc="update_remote_profile_cache",
        )

    async def maybe_delete_remote_profile_cache(self, user_id):
        """Check if we still care about the remote user's profile, and if we
        don't then remove their profile from the cache
        """
        subscribed = await self.is_subscribed_remote_profile_for_user(user_id)
        if not subscribed:
            await self.db_pool.simple_delete(
                table="remote_profile_cache",
                keyvalues={"user_id": user_id},
                desc="delete_remote_profile_cache",
            )

    def get_remote_profile_cache_entries_that_expire(self, last_checked):
        """Get all users who haven't been checked since `last_checked`
        """

        def _get_remote_profile_cache_entries_that_expire_txn(txn):
            sql = """
                SELECT user_id, displayname, avatar_url
                FROM remote_profile_cache
                WHERE last_check < ?
            """

            txn.execute(sql, (last_checked,))

            return self.db_pool.cursor_to_dict(txn)

        return self.db_pool.runInteraction(
            "get_remote_profile_cache_entries_that_expire",
            _get_remote_profile_cache_entries_that_expire_txn,
        )

    async def is_subscribed_remote_profile_for_user(self, user_id):
        """Check whether we are interested in a remote user's profile.
        """
        res = await self.db_pool.simple_select_one_onecol(
            table="group_users",
            keyvalues={"user_id": user_id},
            retcol="user_id",
            allow_none=True,
            desc="should_update_remote_profile_cache_for_user",
        )

        if res:
            return True

        res = await self.db_pool.simple_select_one_onecol(
            table="group_invites",
            keyvalues={"user_id": user_id},
            retcol="user_id",
            allow_none=True,
            desc="should_update_remote_profile_cache_for_user",
        )

        if res:
            return True<|MERGE_RESOLUTION|>--- conflicted
+++ resolved
@@ -13,9 +13,7 @@
 # WITHOUT WARRANTIES OR CONDITIONS OF ANY KIND, either express or implied.
 # See the License for the specific language governing permissions and
 # limitations under the License.
-from typing import Any, Dict, Optional
-
-from typing import List, Tuple
+from typing import Any, Dict, List, Optional, Tuple
 
 from synapse.api.errors import StoreError
 from synapse.storage._base import SQLBaseStore
@@ -46,54 +44,43 @@
             avatar_url=profile["avatar_url"], display_name=profile["displayname"]
         )
 
-<<<<<<< HEAD
     @cached(max_entries=5000)
-    def get_profile_displayname(self, user_localpart):
-        return self.db_pool.simple_select_one_onecol(
-=======
     async def get_profile_displayname(self, user_localpart: str) -> str:
         return await self.db_pool.simple_select_one_onecol(
->>>>>>> a466b679
             table="profiles",
             keyvalues={"user_id": user_localpart},
             retcol="displayname",
             desc="get_profile_displayname",
         )
 
-<<<<<<< HEAD
     @cached(max_entries=5000)
-    def get_profile_avatar_url(self, user_localpart):
-        return self.db_pool.simple_select_one_onecol(
-=======
     async def get_profile_avatar_url(self, user_localpart: str) -> str:
         return await self.db_pool.simple_select_one_onecol(
->>>>>>> a466b679
             table="profiles",
             keyvalues={"user_id": user_localpart},
             retcol="avatar_url",
             desc="get_profile_avatar_url",
         )
 
-<<<<<<< HEAD
-    def get_latest_profile_replication_batch_number(self):
+    async def get_latest_profile_replication_batch_number(self):
         def f(txn):
             txn.execute("SELECT MAX(batch) as maxbatch FROM profiles")
             rows = self.db_pool.cursor_to_dict(txn)
             return rows[0]["maxbatch"]
 
-        return self.db_pool.runInteraction(
+        return await self.db_pool.runInteraction(
             "get_latest_profile_replication_batch_number", f
         )
 
-    def get_profile_batch(self, batchnum):
-        return self.db_pool.simple_select_list(
+    async def get_profile_batch(self, batchnum):
+        return await self.db_pool.simple_select_list(
             table="profiles",
             keyvalues={"batch": batchnum},
             retcols=("user_id", "displayname", "avatar_url", "active"),
             desc="get_profile_batch",
         )
 
-    def assign_profile_batch(self):
+    async def assign_profile_batch(self):
         def f(txn):
             sql = (
                 "UPDATE profiles SET batch = "
@@ -105,9 +92,9 @@
             txn.execute(sql, (BATCH_SIZE,))
             return txn.rowcount
 
-        return self.db_pool.runInteraction("assign_profile_batch", f)
-
-    def get_replication_hosts(self):
+        return await self.db_pool.runInteraction("assign_profile_batch", f)
+
+    async def get_replication_hosts(self):
         def f(txn):
             txn.execute(
                 "SELECT host, last_synced_batch FROM profile_replication_status"
@@ -115,24 +102,22 @@
             rows = self.db_pool.cursor_to_dict(txn)
             return {r["host"]: r["last_synced_batch"] for r in rows}
 
-        return self.db_pool.runInteraction("get_replication_hosts", f)
-
-    def update_replication_batch_for_host(self, host, last_synced_batch):
-        return self.db_pool.simple_upsert(
+        return await self.db_pool.runInteraction("get_replication_hosts", f)
+
+    async def update_replication_batch_for_host(
+        self, host: str, last_synced_batch: int
+    ):
+        return await self.db_pool.simple_upsert(
             table="profile_replication_status",
             keyvalues={"host": host},
             values={"last_synced_batch": last_synced_batch},
             desc="update_replication_batch_for_host",
         )
 
-    def get_from_remote_profile_cache(self, user_id):
-        return self.db_pool.simple_select_one(
-=======
     async def get_from_remote_profile_cache(
         self, user_id: str
     ) -> Optional[Dict[str, Any]]:
         return await self.db_pool.simple_select_one(
->>>>>>> a466b679
             table="remote_profile_cache",
             keyvalues={"user_id": user_id},
             retcols=("displayname", "avatar_url"),
@@ -169,9 +154,9 @@
             lock=False,  # we can do this because user_id has a unique index
         )
 
-    def set_profiles_active(
+    async def set_profiles_active(
         self, users: List[UserID], active: bool, hide: bool, batchnum: int,
-    ):
+    ) -> None:
         """Given a set of users, set active and hidden flags on them.
 
         Args:
@@ -181,9 +166,6 @@
                 False and active is False, users will have their profiles
                 erased
             batchnum: The batch number, used for profile replication
-
-        Returns:
-            Deferred
         """
         # Convert list of localparts to list of tuples containing localparts
         user_localparts = [(user.localpart,) for user in users]
@@ -198,7 +180,7 @@
             value_names += ("avatar_url", "displayname")
             values = [v + (None, None) for v in values]
 
-        return self.db_pool.runInteraction(
+        return await self.db_pool.runInteraction(
             "set_profiles_active",
             self.db_pool.simple_upsert_many_txn,
             table="profiles",
@@ -243,7 +225,7 @@
         return self.db_pool.simple_upsert(
             table="remote_profile_cache",
             keyvalues={"user_id": user_id},
-            updatevalues={
+            values={
                 "displayname": displayname,
                 "avatar_url": avatar_url,
                 "last_check": self._clock.time_msec(),
