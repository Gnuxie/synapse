--- conflicted
+++ resolved
@@ -75,11 +75,7 @@
 
 class EventsWorkerStore(SQLBaseStore):
     def __init__(self, database: DatabasePool, db_conn, hs):
-<<<<<<< HEAD
-        super(EventsWorkerStore, self).__init__(database, db_conn, hs)
-=======
         super().__init__(database, db_conn, hs)
->>>>>>> 4325be1a
 
         if isinstance(database.engine, PostgresEngine):
             # If we're using Postgres than we can use `MultiWriterIdGenerator`
