# -*- coding: utf-8 -*-
# Copyright 2016 OpenMarket Ltd
# Copyright 2018 New Vector Ltd
# Copyright 2019 The Matrix.org Foundation C.I.C.
#
# Licensed under the Apache License, Version 2.0 (the "License");
# you may not use this file except in compliance with the License.
# You may obtain a copy of the License at
#
#     http://www.apache.org/licenses/LICENSE-2.0
#
# Unless required by applicable law or agreed to in writing, software
# distributed under the License is distributed on an "AS IS" BASIS,
# WITHOUT WARRANTIES OR CONDITIONS OF ANY KIND, either express or implied.
# See the License for the specific language governing permissions and
# limitations under the License.

import abc
import logging

from six.moves import http_client

from signedjson.key import decode_verify_key_bytes
from signedjson.sign import verify_signed_json
from unpaddedbase64 import decode_base64

from twisted.internet import defer

from synapse import types
from synapse.api.constants import EventTypes, Membership
from synapse.api.ratelimiting import Ratelimiter
from synapse.api.errors import (
    AuthError,
    Codes,
    HttpResponseException,
    SynapseError,
)
from synapse.handlers.identity import LookupAlgorithm, create_id_access_token_header
from synapse.types import RoomID, UserID
from synapse.util.async_helpers import Linearizer
from synapse.util.distributor import user_joined_room, user_left_room
from synapse.util.hash import sha256_and_url_safe_base64

logger = logging.getLogger(__name__)

id_server_scheme = "https://"


class RoomMemberHandler(object):
    # TODO(paul): This handler currently contains a messy conflation of
    #   low-level API that works on UserID objects and so on, and REST-level
    #   API that takes ID strings and returns pagination chunks. These concerns
    #   ought to be separated out a lot better.

    __metaclass__ = abc.ABCMeta

    def __init__(self, hs):
        """

        Args:
            hs (synapse.server.HomeServer):
        """
        self.hs = hs
        self.store = hs.get_datastore()
        self.auth = hs.get_auth()
        self.state_handler = hs.get_state_handler()
        self.config = hs.config
        self.simple_http_client = hs.get_simple_http_client()

        self.federation_handler = hs.get_handlers().federation_handler
        self.directory_handler = hs.get_handlers().directory_handler
        self.registration_handler = hs.get_registration_handler()
        self.profile_handler = hs.get_profile_handler()
        self.event_creation_handler = hs.get_event_creation_handler()
        self.identity_handler = hs.get_handlers().identity_handler

        self.member_linearizer = Linearizer(name="member")

        self.clock = hs.get_clock()
        self.spam_checker = hs.get_spam_checker()
        self.third_party_event_rules = hs.get_third_party_event_rules()
        self._server_notices_mxid = self.config.server_notices_mxid
        self.rewrite_identity_server_urls = self.config.rewrite_identity_server_urls
        self._enable_lookup = hs.config.enable_3pid_lookup
        self.allow_per_room_profiles = self.config.allow_per_room_profiles
        self.ratelimiter = Ratelimiter()

    @abc.abstractmethod
    def _remote_join(self, requester, remote_room_hosts, room_id, user, content):
        """Try and join a room that this server is not in

        Args:
            requester (Requester)
            remote_room_hosts (list[str]): List of servers that can be used
                to join via.
            room_id (str): Room that we are trying to join
            user (UserID): User who is trying to join
            content (dict): A dict that should be used as the content of the
                join event.

        Returns:
            Deferred
        """
        raise NotImplementedError()

    @abc.abstractmethod
    def _remote_reject_invite(self, requester, remote_room_hosts, room_id, target):
        """Attempt to reject an invite for a room this server is not in. If we
        fail to do so we locally mark the invite as rejected.

        Args:
            requester (Requester)
            remote_room_hosts (list[str]): List of servers to use to try and
                reject invite
            room_id (str)
            target (UserID): The user rejecting the invite

        Returns:
            Deferred[dict]: A dictionary to be returned to the client, may
            include event_id etc, or nothing if we locally rejected
        """
        raise NotImplementedError()

    @abc.abstractmethod
    def _user_joined_room(self, target, room_id):
        """Notifies distributor on master process that the user has joined the
        room.

        Args:
            target (UserID)
            room_id (str)

        Returns:
            Deferred|None
        """
        raise NotImplementedError()

    @abc.abstractmethod
    def _user_left_room(self, target, room_id):
        """Notifies distributor on master process that the user has left the
        room.

        Args:
            target (UserID)
            room_id (str)

        Returns:
            Deferred|None
        """
        raise NotImplementedError()

    @defer.inlineCallbacks
    def _local_membership_update(
        self,
        requester,
        target,
        room_id,
        membership,
        prev_events_and_hashes,
        txn_id=None,
        ratelimit=True,
        content=None,
        require_consent=True,
    ):
        user_id = target.to_string()

        if content is None:
            content = {}

        content["membership"] = membership
        if requester.is_guest:
            content["kind"] = "guest"

        event, context = yield self.event_creation_handler.create_event(
            requester,
            {
                "type": EventTypes.Member,
                "content": content,
                "room_id": room_id,
                "sender": requester.user.to_string(),
                "state_key": user_id,
                # For backwards compatibility:
                "membership": membership,
            },
            token_id=requester.access_token_id,
            txn_id=txn_id,
            prev_events_and_hashes=prev_events_and_hashes,
            require_consent=require_consent,
        )

        # Check if this event matches the previous membership event for the user.
        duplicate = yield self.event_creation_handler.deduplicate_state_event(
            event, context
        )
        if duplicate is not None:
            # Discard the new event since this membership change is a no-op.
            return duplicate

        yield self.event_creation_handler.handle_new_client_event(
            requester, event, context, extra_users=[target], ratelimit=ratelimit
        )

        prev_state_ids = yield context.get_prev_state_ids(self.store)

        prev_member_event_id = prev_state_ids.get((EventTypes.Member, user_id), None)

        if event.membership == Membership.JOIN:
            # Only fire user_joined_room if the user has actually joined the
            # room. Don't bother if the user is just changing their profile
            # info.
            newly_joined = True
            if prev_member_event_id:
                prev_member_event = yield self.store.get_event(prev_member_event_id)
                newly_joined = prev_member_event.membership != Membership.JOIN
            if newly_joined:
                yield self._user_joined_room(target, room_id)

            # Copy over direct message status and room tags if this is a join
            # on an upgraded room

            # Check if this is an upgraded room
            predecessor = yield self.store.get_room_predecessor(room_id)

            if predecessor:
                # It is an upgraded room. Copy over old tags
                self.copy_room_tags_and_direct_to_room(
                    predecessor["room_id"], room_id, user_id
                )
                # Move over old push rules
                self.store.move_push_rules_from_room_to_room_for_user(
                    predecessor["room_id"], room_id, user_id
                )
        elif event.membership == Membership.LEAVE:
            if prev_member_event_id:
                prev_member_event = yield self.store.get_event(prev_member_event_id)
                if prev_member_event.membership == Membership.JOIN:
                    yield self._user_left_room(target, room_id)

        return event

    @defer.inlineCallbacks
    def copy_room_tags_and_direct_to_room(self, old_room_id, new_room_id, user_id):
        """Copies the tags and direct room state from one room to another.

        Args:
            old_room_id (str)
            new_room_id (str)
            user_id (str)

        Returns:
            Deferred[None]
        """
        # Retrieve user account data for predecessor room
        user_account_data, _ = yield self.store.get_account_data_for_user(user_id)

        # Copy direct message state if applicable
        direct_rooms = user_account_data.get("m.direct", {})

        # Check which key this room is under
        if isinstance(direct_rooms, dict):
            for key, room_id_list in direct_rooms.items():
                if old_room_id in room_id_list and new_room_id not in room_id_list:
                    # Add new room_id to this key
                    direct_rooms[key].append(new_room_id)

                    # Save back to user's m.direct account data
                    yield self.store.add_account_data_for_user(
                        user_id, "m.direct", direct_rooms
                    )
                    break

        # Copy room tags if applicable
        room_tags = yield self.store.get_tags_for_room(user_id, old_room_id)

        # Copy each room tag to the new room
        for tag, tag_content in room_tags.items():
            yield self.store.add_tag_to_room(user_id, new_room_id, tag, tag_content)

    @defer.inlineCallbacks
    def update_membership(
        self,
        requester,
        target,
        room_id,
        action,
        txn_id=None,
        remote_room_hosts=None,
        third_party_signed=None,
        ratelimit=True,
        content=None,
        new_room=False,
        require_consent=True,
    ):
        """Update a users membership in a room

        Args:
            requester (Requester)
            target (UserID)
            room_id (str)
            action (str): The "action" the requester is performing against the
                target. One of join/leave/kick/ban/invite/unban.
            txn_id (str|None): The transaction ID associated with the request,
                or None not provided.
            remote_room_hosts (list[str]|None): List of remote servers to try
                and join via if server isn't already in the room.
            third_party_signed (dict|None): The signed object for third party
                invites.
            ratelimit (bool): Whether to apply ratelimiting to this request.
            content (dict|None): Fields to include in the new events content.
            new_room (bool): Whether these membership changes are happening
                as part of a room creation (e.g. initial joins and invites)

        Returns:
            Deferred[FrozenEvent]
        """
        key = (room_id,)

        with (yield self.member_linearizer.queue(key)):
            result = yield self._update_membership(
                requester,
                target,
                room_id,
                action,
                txn_id=txn_id,
                remote_room_hosts=remote_room_hosts,
                third_party_signed=third_party_signed,
                ratelimit=ratelimit,
                content=content,
                new_room=new_room,
                require_consent=require_consent,
            )

        return result

    @defer.inlineCallbacks
    def _update_membership(
        self,
        requester,
        target,
        room_id,
        action,
        txn_id=None,
        remote_room_hosts=None,
        third_party_signed=None,
        ratelimit=True,
        content=None,
        new_room=False,
        require_consent=True,
    ):
        content_specified = bool(content)
        if content is None:
            content = {}
        else:
            # We do a copy here as we potentially change some keys
            # later on.
            content = dict(content)

        if not self.allow_per_room_profiles:
            # Strip profile data, knowing that new profile data will be added to the
            # event's content in event_creation_handler.create_event() using the target's
            # global profile.
            content.pop("displayname", None)
            content.pop("avatar_url", None)

        effective_membership_state = action
        if action in ["kick", "unban"]:
            effective_membership_state = "leave"

        # if this is a join with a 3pid signature, we may need to turn a 3pid
        # invite into a normal invite before we can handle the join.
        if third_party_signed is not None:
            yield self.federation_handler.exchange_third_party_invite(
                third_party_signed["sender"],
                target.to_string(),
                room_id,
                third_party_signed,
            )

        if not remote_room_hosts:
            remote_room_hosts = []

        if effective_membership_state not in ("leave", "ban"):
            is_blocked = yield self.store.is_room_blocked(room_id)
            if is_blocked:
                raise SynapseError(403, "This room has been blocked on this server")

        if effective_membership_state == Membership.INVITE:
            # block any attempts to invite the server notices mxid
            if target.to_string() == self._server_notices_mxid:
                raise SynapseError(http_client.FORBIDDEN, "Cannot invite this user")

            block_invite = False

            if (
                self._server_notices_mxid is not None
                and requester.user.to_string() == self._server_notices_mxid
            ):
                # allow the server notices mxid to send invites
                is_requester_admin = True

            else:
                is_requester_admin = yield self.auth.is_server_admin(requester.user)

            if not is_requester_admin:
                if self.config.block_non_admin_invites:
                    logger.info(
                        "Blocking invite: user is not admin and non-admin "
                        "invites disabled"
                    )
                    block_invite = True

                is_published = yield self.store.is_room_published(room_id)

                if not self.spam_checker.user_may_invite(
                    requester.user.to_string(),
                    target.to_string(),
                    third_party_invite=None,
                    room_id=room_id,
                    new_room=new_room,
                    published_room=is_published,
                ):
                    logger.info("Blocking invite due to spam checker")
                    block_invite = True

            if block_invite:
                raise SynapseError(403, "Invites have been disabled on this server")

        prev_events_and_hashes = yield self.store.get_prev_events_for_room(room_id)
        latest_event_ids = (event_id for (event_id, _, _) in prev_events_and_hashes)

        current_state_ids = yield self.state_handler.get_current_state_ids(
            room_id, latest_event_ids=latest_event_ids
        )

        # TODO: Refactor into dictionary of explicitly allowed transitions
        # between old and new state, with specific error messages for some
        # transitions and generic otherwise
        old_state_id = current_state_ids.get((EventTypes.Member, target.to_string()))
        if old_state_id:
            old_state = yield self.store.get_event(old_state_id, allow_none=True)
            old_membership = old_state.content.get("membership") if old_state else None
            if action == "unban" and old_membership != "ban":
                raise SynapseError(
                    403,
                    "Cannot unban user who was not banned"
                    " (membership=%s)" % old_membership,
                    errcode=Codes.BAD_STATE,
                )
            if old_membership == "ban" and action != "unban":
                raise SynapseError(
                    403,
                    "Cannot %s user who was banned" % (action,),
                    errcode=Codes.BAD_STATE,
                )

            if old_state:
                same_content = content == old_state.content
                same_membership = old_membership == effective_membership_state
                same_sender = requester.user.to_string() == old_state.sender
                if same_sender and same_membership and same_content:
                    return old_state

            if old_membership in ["ban", "leave"] and action == "kick":
                raise AuthError(403, "The target user is not in the room")

            # we don't allow people to reject invites to the server notice
            # room, but they can leave it once they are joined.
            if (
                old_membership == Membership.INVITE
                and effective_membership_state == Membership.LEAVE
            ):
                is_blocked = yield self._is_server_notice_room(room_id)
                if is_blocked:
                    raise SynapseError(
                        http_client.FORBIDDEN,
                        "You cannot reject this invite",
                        errcode=Codes.CANNOT_LEAVE_SERVER_NOTICE_ROOM,
                    )
        else:
            if action == "kick":
                raise AuthError(403, "The target user is not in the room")

        is_host_in_room = yield self._is_host_in_room(current_state_ids)

        if effective_membership_state == Membership.JOIN:
            if requester.is_guest:
                guest_can_join = yield self._can_guest_join(current_state_ids)
                if not guest_can_join:
                    # This should be an auth check, but guests are a local concept,
                    # so don't really fit into the general auth process.
                    raise AuthError(403, "Guest access not allowed")

            if (
                self._server_notices_mxid is not None
                and requester.user.to_string() == self._server_notices_mxid
            ):
                # allow the server notices mxid to join rooms
                is_requester_admin = True

            else:
                is_requester_admin = yield self.auth.is_server_admin(requester.user)

            inviter = yield self._get_inviter(target.to_string(), room_id)
            if not is_requester_admin:
                # We assume that if the spam checker allowed the user to create
                # a room then they're allowed to join it.
                if not new_room and not self.spam_checker.user_may_join_room(
                    target.to_string(), room_id, is_invited=inviter is not None
                ):
                    raise SynapseError(403, "Not allowed to join this room")

            if not is_host_in_room:
                if inviter and not self.hs.is_mine(inviter):
                    remote_room_hosts.append(inviter.domain)

                content["membership"] = Membership.JOIN

                profile = self.profile_handler
                if not content_specified:
                    content["displayname"] = yield profile.get_displayname(target)
                    content["avatar_url"] = yield profile.get_avatar_url(target)

                if requester.is_guest:
                    content["kind"] = "guest"

                ret = yield self._remote_join(
                    requester, remote_room_hosts, room_id, target, content
                )
                return ret

        elif effective_membership_state == Membership.LEAVE:
            if not is_host_in_room:
                # perhaps we've been invited
                inviter = yield self._get_inviter(target.to_string(), room_id)
                if not inviter:
                    raise SynapseError(404, "Not a known room")

                if self.hs.is_mine(inviter):
                    # the inviter was on our server, but has now left. Carry on
                    # with the normal rejection codepath.
                    #
                    # This is a bit of a hack, because the room might still be
                    # active on other servers.
                    pass
                else:
                    # send the rejection to the inviter's HS.
                    remote_room_hosts = remote_room_hosts + [inviter.domain]
                    res = yield self._remote_reject_invite(
                        requester, remote_room_hosts, room_id, target
                    )
                    return res

        res = yield self._local_membership_update(
            requester=requester,
            target=target,
            room_id=room_id,
            membership=effective_membership_state,
            txn_id=txn_id,
            ratelimit=ratelimit,
            prev_events_and_hashes=prev_events_and_hashes,
            content=content,
            require_consent=require_consent,
        )
        return res

    @defer.inlineCallbacks
    def send_membership_event(self, requester, event, context, ratelimit=True):
        """
        Change the membership status of a user in a room.

        Args:
            requester (Requester): The local user who requested the membership
                event. If None, certain checks, like whether this homeserver can
                act as the sender, will be skipped.
            event (SynapseEvent): The membership event.
            context: The context of the event.
            ratelimit (bool): Whether to rate limit this request.
        Raises:
            SynapseError if there was a problem changing the membership.
        """
        target_user = UserID.from_string(event.state_key)
        room_id = event.room_id

        if requester is not None:
            sender = UserID.from_string(event.sender)
            assert (
                sender == requester.user
            ), "Sender (%s) must be same as requester (%s)" % (sender, requester.user)
            assert self.hs.is_mine(sender), "Sender must be our own: %s" % (sender,)
        else:
            requester = types.create_requester(target_user)

        prev_event = yield self.event_creation_handler.deduplicate_state_event(
            event, context
        )
        if prev_event is not None:
            return

        prev_state_ids = yield context.get_prev_state_ids(self.store)
        if event.membership == Membership.JOIN:
            if requester.is_guest:
                guest_can_join = yield self._can_guest_join(prev_state_ids)
                if not guest_can_join:
                    # This should be an auth check, but guests are a local concept,
                    # so don't really fit into the general auth process.
                    raise AuthError(403, "Guest access not allowed")

        if event.membership not in (Membership.LEAVE, Membership.BAN):
            is_blocked = yield self.store.is_room_blocked(room_id)
            if is_blocked:
                raise SynapseError(403, "This room has been blocked on this server")

        yield self.event_creation_handler.handle_new_client_event(
            requester, event, context, extra_users=[target_user], ratelimit=ratelimit
        )

        prev_member_event_id = prev_state_ids.get(
            (EventTypes.Member, event.state_key), None
        )

        if event.membership == Membership.JOIN:
            # Only fire user_joined_room if the user has actually joined the
            # room. Don't bother if the user is just changing their profile
            # info.
            newly_joined = True
            if prev_member_event_id:
                prev_member_event = yield self.store.get_event(prev_member_event_id)
                newly_joined = prev_member_event.membership != Membership.JOIN
            if newly_joined:
                yield self._user_joined_room(target_user, room_id)
        elif event.membership == Membership.LEAVE:
            if prev_member_event_id:
                prev_member_event = yield self.store.get_event(prev_member_event_id)
                if prev_member_event.membership == Membership.JOIN:
                    yield self._user_left_room(target_user, room_id)

    @defer.inlineCallbacks
    def _can_guest_join(self, current_state_ids):
        """
        Returns whether a guest can join a room based on its current state.
        """
        guest_access_id = current_state_ids.get((EventTypes.GuestAccess, ""), None)
        if not guest_access_id:
            return False

        guest_access = yield self.store.get_event(guest_access_id)

        return (
            guest_access
            and guest_access.content
            and "guest_access" in guest_access.content
            and guest_access.content["guest_access"] == "can_join"
        )

    @defer.inlineCallbacks
    def lookup_room_alias(self, room_alias):
        """
        Get the room ID associated with a room alias.

        Args:
            room_alias (RoomAlias): The alias to look up.
        Returns:
            A tuple of:
                The room ID as a RoomID object.
                Hosts likely to be participating in the room ([str]).
        Raises:
            SynapseError if room alias could not be found.
        """
        directory_handler = self.directory_handler
        mapping = yield directory_handler.get_association(room_alias)

        if not mapping:
            raise SynapseError(404, "No such room alias")

        room_id = mapping["room_id"]
        servers = mapping["servers"]

        # put the server which owns the alias at the front of the server list.
        if room_alias.domain in servers:
            servers.remove(room_alias.domain)
        servers.insert(0, room_alias.domain)

        return RoomID.from_string(room_id), servers

    @defer.inlineCallbacks
    def _get_inviter(self, user_id, room_id):
        invite = yield self.store.get_invite_for_user_in_room(
            user_id=user_id, room_id=room_id
        )
        if invite:
            return UserID.from_string(invite.sender)

    @defer.inlineCallbacks
    def do_3pid_invite(
        self,
        room_id,
        inviter,
        medium,
        address,
        id_server,
        requester,
        txn_id,
        new_room=False,
        id_access_token=None,
    ):
        if self.config.block_non_admin_invites:
            is_requester_admin = yield self.auth.is_server_admin(requester.user)
            if not is_requester_admin:
                raise SynapseError(
                    403, "Invites have been disabled on this server", Codes.FORBIDDEN
                )

        # We need to rate limit *before* we send out any 3PID invites, so we
        # can't just rely on the standard ratelimiting of events.
        self.ratelimiter.ratelimit(
            requester.user.to_string(),
            time_now_s=self.hs.clock.time(),
            rate_hz=self.hs.config.rc_third_party_invite.per_second,
            burst_count=self.hs.config.rc_third_party_invite.burst_count,
            update=True,
        )

        can_invite = yield self.third_party_event_rules.check_threepid_can_be_invited(
            medium, address, room_id
        )
        if not can_invite:
            raise SynapseError(
                403,
                "This third-party identifier can not be invited in this room",
                Codes.FORBIDDEN,
            )

        can_invite = yield self.third_party_event_rules.check_threepid_can_be_invited(
            medium, address, room_id
        )
        if not can_invite:
            raise SynapseError(
                403,
                "This third-party identifier can not be invited in this room",
                Codes.FORBIDDEN,
            )

        if not self._enable_lookup:
            raise SynapseError(
                403, "Looking up third-party identifiers is denied from this server"
            )

        invitee = yield self._lookup_3pid(id_server, medium, address, id_access_token)

        is_published = yield self.store.is_room_published(room_id)

        if not self.spam_checker.user_may_invite(
            requester.user.to_string(),
            invitee,
            third_party_invite={"medium": medium, "address": address},
            room_id=room_id,
            new_room=new_room,
            published_room=is_published,
        ):
            logger.info("Blocking invite due to spam checker")
            raise SynapseError(403, "Invites have been disabled on this server")

        if invitee:
            yield self.update_membership(
                requester, UserID.from_string(invitee), room_id, "invite", txn_id=txn_id
            )
        else:
            yield self._make_and_store_3pid_invite(
                requester,
                id_server,
                medium,
                address,
                room_id,
                inviter,
                txn_id=txn_id,
                id_access_token=id_access_token,
            )

    def _get_id_server_target(self, id_server):
        """Looks up an id_server's actual http endpoint

        Args:
            id_server (str): the server name to lookup.

        Returns:
            the http endpoint to connect to.
        """
        if id_server in self.rewrite_identity_server_urls:
            return self.rewrite_identity_server_urls[id_server]

        return id_server

    @defer.inlineCallbacks
    def _lookup_3pid(self, id_server, medium, address, id_access_token=None):
        """Looks up a 3pid in the passed identity server.

        Args:
            id_server (str): The server name (including port, if required)
                of the identity server to use.
            medium (str): The type of the third party identifier (e.g. "email").
            address (str): The third party identifier (e.g. "foo@example.com").
            id_access_token (str|None): The access token to authenticate to the identity
                server with

        Returns:
            str|None: the matrix ID of the 3pid, or None if it is not recognized.
        """
        # Rewrite id_server URL if necessary
        id_server = self._get_id_server_target(id_server)

        if id_access_token is not None:
            try:
                results = yield self._lookup_3pid_v2(
                    id_server, id_access_token, medium, address
                )
                return results

            except Exception as e:
                # Catch HttpResponseExcept for a non-200 response code
                # Check if this identity server does not know about v2 lookups
                if isinstance(e, HttpResponseException) and e.code == 404:
                    # This is an old identity server that does not yet support v2 lookups
                    logger.warning(
                        "Attempted v2 lookup on v1 identity server %s. Falling "
                        "back to v1",
                        id_server,
                    )
                else:
                    logger.warning("Error when looking up hashing details: %s", e)
                    return None

        return (yield self._lookup_3pid_v1(id_server, medium, address))

    @defer.inlineCallbacks
    def _lookup_3pid_v1(self, id_server, medium, address):
        """Looks up a 3pid in the passed identity server using v1 lookup.

        Args:
            id_server (str): The server name (including port, if required)
                of the identity server to use.
            medium (str): The type of the third party identifier (e.g. "email").
            address (str): The third party identifier (e.g. "foo@example.com").

        Returns:
            str: the matrix ID of the 3pid, or None if it is not recognized.
        """
        try:
            data = yield self.simple_http_client.get_json(
                "%s%s/_matrix/identity/api/v1/lookup" % (id_server_scheme, id_server),
                {"medium": medium, "address": address},
            )

            if "mxid" in data:
                if "signatures" not in data:
                    raise AuthError(401, "No signatures on 3pid binding")
                yield self._verify_any_signature(data, id_server)
                return data["mxid"]

        except IOError as e:
            logger.warning("Error from v1 identity server lookup: %s" % (e,))

        return None

    @defer.inlineCallbacks
    def _lookup_3pid_v2(self, id_server, id_access_token, medium, address):
        """Looks up a 3pid in the passed identity server using v2 lookup.

        Args:
            id_server (str): The server name (including port, if required)
                of the identity server to use.
            id_access_token (str): The access token to authenticate to the identity server with
            medium (str): The type of the third party identifier (e.g. "email").
            address (str): The third party identifier (e.g. "foo@example.com").

        Returns:
            Deferred[str|None]: the matrix ID of the 3pid, or None if it is not recognised.
        """
        # Check what hashing details are supported by this identity server
        hash_details = yield self.simple_http_client.get_json(
            "%s%s/_matrix/identity/v2/hash_details" % (id_server_scheme, id_server),
            {"access_token": id_access_token},
        )

        if not isinstance(hash_details, dict):
            logger.warning(
                "Got non-dict object when checking hash details of %s%s: %s",
                id_server_scheme,
                id_server,
                hash_details,
            )
            raise SynapseError(
                400,
                "Non-dict object from %s%s during v2 hash_details request: %s"
                % (id_server_scheme, id_server, hash_details),
            )

        # Extract information from hash_details
        supported_lookup_algorithms = hash_details.get("algorithms")
        lookup_pepper = hash_details.get("lookup_pepper")
        if (
            not supported_lookup_algorithms
            or not isinstance(supported_lookup_algorithms, list)
            or not lookup_pepper
            or not isinstance(lookup_pepper, str)
        ):
            raise SynapseError(
                400,
                "Invalid hash details received from identity server %s%s: %s"
                % (id_server_scheme, id_server, hash_details),
            )

        # Check if any of the supported lookup algorithms are present
        if LookupAlgorithm.SHA256 in supported_lookup_algorithms:
            # Perform a hashed lookup
            lookup_algorithm = LookupAlgorithm.SHA256

            # Hash address, medium and the pepper with sha256
            to_hash = "%s %s %s" % (address, medium, lookup_pepper)
            lookup_value = sha256_and_url_safe_base64(to_hash)

        elif LookupAlgorithm.NONE in supported_lookup_algorithms:
            # Perform a non-hashed lookup
            lookup_algorithm = LookupAlgorithm.NONE

            # Combine together plaintext address and medium
            lookup_value = "%s %s" % (address, medium)

        else:
            logger.warning(
                "None of the provided lookup algorithms of %s are supported: %s",
                id_server,
                supported_lookup_algorithms,
            )
            raise SynapseError(
                400,
                "Provided identity server does not support any v2 lookup "
                "algorithms that this homeserver supports.",
            )

        # Authenticate with identity server given the access token from the client
        headers = {"Authorization": create_id_access_token_header(id_access_token)}

        try:
            lookup_results = yield self.simple_http_client.post_json_get_json(
                "%s%s/_matrix/identity/v2/lookup" % (id_server_scheme, id_server),
                {
                    "addresses": [lookup_value],
                    "algorithm": lookup_algorithm,
                    "pepper": lookup_pepper,
                },
                headers=headers,
            )
        except Exception as e:
            logger.warning("Error when performing a v2 3pid lookup: %s", e)
            raise SynapseError(
                500, "Unknown error occurred during identity server lookup"
            )

        # Check for a mapping from what we looked up to an MXID
        if "mappings" not in lookup_results or not isinstance(
            lookup_results["mappings"], dict
        ):
            logger.warning("No results from 3pid lookup")
            return None

        # Return the MXID if it's available, or None otherwise
        mxid = lookup_results["mappings"].get(lookup_value)
        return mxid

    @defer.inlineCallbacks
    def _verify_any_signature(self, data, server_hostname):
        if server_hostname not in data["signatures"]:
            raise AuthError(401, "No signature from server %s" % (server_hostname,))
        for key_name, signature in data["signatures"][server_hostname].items():
            key_data = yield self.simple_http_client.get_json(
                "%s%s/_matrix/identity/api/v1/pubkey/%s"
                % (id_server_scheme, server_hostname, key_name)
            )
            if "public_key" not in key_data:
                raise AuthError(
                    401, "No public key named %s from %s" % (key_name, server_hostname)
                )
            verify_signed_json(
                data,
                server_hostname,
                decode_verify_key_bytes(
                    key_name, decode_base64(key_data["public_key"])
                ),
            )
            return

    @defer.inlineCallbacks
    def _make_and_store_3pid_invite(
        self,
        requester,
        id_server,
        medium,
        address,
        room_id,
        user,
        txn_id,
        id_access_token=None,
    ):
        room_state = yield self.state_handler.get_current_state(room_id)

        inviter_display_name = ""
        inviter_avatar_url = ""
        member_event = room_state.get((EventTypes.Member, user.to_string()))
        if member_event:
            inviter_display_name = member_event.content.get("displayname", "")
            inviter_avatar_url = member_event.content.get("avatar_url", "")

        # if user has no display name, default to their MXID
        if not inviter_display_name:
            inviter_display_name = user.to_string()

        canonical_room_alias = ""
        canonical_alias_event = room_state.get((EventTypes.CanonicalAlias, ""))
        if canonical_alias_event:
            canonical_room_alias = canonical_alias_event.content.get("alias", "")

        room_name = ""
        room_name_event = room_state.get((EventTypes.Name, ""))
        if room_name_event:
            room_name = room_name_event.content.get("name", "")

        room_join_rules = ""
        join_rules_event = room_state.get((EventTypes.JoinRules, ""))
        if join_rules_event:
            room_join_rules = join_rules_event.content.get("join_rule", "")

        room_avatar_url = ""
        room_avatar_event = room_state.get((EventTypes.RoomAvatar, ""))
        if room_avatar_event:
            room_avatar_url = room_avatar_event.content.get("url", "")

        token, public_keys, fallback_public_key, display_name = (
            yield self._ask_id_server_for_third_party_invite(
                requester=requester,
                id_server=id_server,
                medium=medium,
                address=address,
                room_id=room_id,
                inviter_user_id=user.to_string(),
                room_alias=canonical_room_alias,
                room_avatar_url=room_avatar_url,
                room_join_rules=room_join_rules,
                room_name=room_name,
                inviter_display_name=inviter_display_name,
                inviter_avatar_url=inviter_avatar_url,
                id_access_token=id_access_token,
            )
        )

        yield self.event_creation_handler.create_and_send_nonmember_event(
            requester,
            {
                "type": EventTypes.ThirdPartyInvite,
                "content": {
                    "display_name": display_name,
                    "public_keys": public_keys,
                    # For backwards compatibility:
                    "key_validity_url": fallback_public_key["key_validity_url"],
                    "public_key": fallback_public_key["public_key"],
                },
                "room_id": room_id,
                "sender": user.to_string(),
                "state_key": token,
            },
            ratelimit=False,
            txn_id=txn_id,
        )

    @defer.inlineCallbacks
    def _ask_id_server_for_third_party_invite(
        self,
        requester,
        id_server,
        medium,
        address,
        room_id,
        inviter_user_id,
        room_alias,
        room_avatar_url,
        room_join_rules,
        room_name,
        inviter_display_name,
        inviter_avatar_url,
        id_access_token=None,
    ):
        """
        Asks an identity server for a third party invite.

        Args:
            requester (Requester)
            id_server (str): hostname + optional port for the identity server.
            medium (str): The literal string "email".
            address (str): The third party address being invited.
            room_id (str): The ID of the room to which the user is invited.
            inviter_user_id (str): The user ID of the inviter.
            room_alias (str): An alias for the room, for cosmetic notifications.
            room_avatar_url (str): The URL of the room's avatar, for cosmetic
                notifications.
            room_join_rules (str): The join rules of the email (e.g. "public").
            room_name (str): The m.room.name of the room.
            inviter_display_name (str): The current display name of the
                inviter.
            inviter_avatar_url (str): The URL of the inviter's avatar.
            id_access_token (str|None): The access token to authenticate to the identity
                server with

        Returns:
            A deferred tuple containing:
                token (str): The token which must be signed to prove authenticity.
                public_keys ([{"public_key": str, "key_validity_url": str}]):
                    public_key is a base64-encoded ed25519 public key.
                fallback_public_key: One element from public_keys.
                display_name (str): A user-friendly name to represent the invited
                    user.
        """
<<<<<<< HEAD

        target = self._get_id_server_target(id_server)
        is_url = "%s%s/_matrix/identity/api/v1/store-invite" % (
            id_server_scheme,
            target,
        )

=======
>>>>>>> 6670bd40
        invite_config = {
            "medium": medium,
            "address": address,
            "room_id": room_id,
            "room_alias": room_alias,
            "room_avatar_url": room_avatar_url,
            "room_join_rules": room_join_rules,
            "room_name": room_name,
            "sender": inviter_user_id,
            "sender_display_name": inviter_display_name,
            "sender_avatar_url": inviter_avatar_url,
        }

        # Add the identity service access token to the JSON body and use the v2
        # Identity Service endpoints if id_access_token is present
        data = None
        base_url = "%s%s/_matrix/identity" % (id_server_scheme, id_server)

        if id_access_token:
            key_validity_url = "%s%s/_matrix/identity/v2/pubkey/isvalid" % (
                id_server_scheme,
                id_server,
            )

            # Attempt a v2 lookup
            url = base_url + "/v2/store-invite"
            try:
                data = yield self.simple_http_client.post_json_get_json(
                    url,
                    invite_config,
                    {"Authorization": create_id_access_token_header(id_access_token)},
                )
            except HttpResponseException as e:
                if e.code != 404:
                    logger.info("Failed to POST %s with JSON: %s", url, e)
                    raise e

        if data is None:
            key_validity_url = "%s%s/_matrix/identity/api/v1/pubkey/isvalid" % (
                id_server_scheme,
                id_server,
            )
            url = base_url + "/api/v1/store-invite"

            try:
                data = yield self.simple_http_client.post_json_get_json(
                    url, invite_config
                )
            except HttpResponseException as e:
                logger.warning(
                    "Error trying to call /store-invite on %s%s: %s",
                    id_server_scheme,
                    id_server,
                    e,
                )

            if data is None:
                # Some identity servers may only support application/x-www-form-urlencoded
                # types. This is especially true with old instances of Sydent, see
                # https://github.com/matrix-org/sydent/pull/170
                try:
                    data = yield self.simple_http_client.post_urlencoded_get_json(
                        url, invite_config
                    )
                except HttpResponseException as e:
                    logger.warning(
                        "Error calling /store-invite on %s%s with fallback "
                        "encoding: %s",
                        id_server_scheme,
                        id_server,
                        e,
                    )
                    raise e

        # TODO: Check for success
        token = data["token"]
        public_keys = data.get("public_keys", [])
        if "public_key" in data:
            fallback_public_key = {
                "public_key": data["public_key"],
<<<<<<< HEAD
                "key_validity_url": "%s%s/_matrix/identity/api/v1/pubkey/isvalid"
                % (id_server_scheme, target),
=======
                "key_validity_url": key_validity_url,
>>>>>>> 6670bd40
            }
        else:
            fallback_public_key = public_keys[0]

        if not public_keys:
            public_keys.append(fallback_public_key)
        display_name = data["display_name"]
        return token, public_keys, fallback_public_key, display_name

    @defer.inlineCallbacks
    def _is_host_in_room(self, current_state_ids):
        # Have we just created the room, and is this about to be the very
        # first member event?
        create_event_id = current_state_ids.get(("m.room.create", ""))
        if len(current_state_ids) == 1 and create_event_id:
            # We can only get here if we're in the process of creating the room
            return True

        for etype, state_key in current_state_ids:
            if etype != EventTypes.Member or not self.hs.is_mine_id(state_key):
                continue

            event_id = current_state_ids[(etype, state_key)]
            event = yield self.store.get_event(event_id, allow_none=True)
            if not event:
                continue

            if event.membership == Membership.JOIN:
                return True

        return False

    @defer.inlineCallbacks
    def _is_server_notice_room(self, room_id):
        if self._server_notices_mxid is None:
            return False
        user_ids = yield self.store.get_users_in_room(room_id)
        return self._server_notices_mxid in user_ids


class RoomMemberMasterHandler(RoomMemberHandler):
    def __init__(self, hs):
        super(RoomMemberMasterHandler, self).__init__(hs)

        self.distributor = hs.get_distributor()
        self.distributor.declare("user_joined_room")
        self.distributor.declare("user_left_room")

    @defer.inlineCallbacks
    def _is_remote_room_too_complex(self, room_id, remote_room_hosts):
        """
        Check if complexity of a remote room is too great.

        Args:
            room_id (str)
            remote_room_hosts (list[str])

        Returns: bool of whether the complexity is too great, or None
            if unable to be fetched
        """
        max_complexity = self.hs.config.limit_remote_rooms.complexity
        complexity = yield self.federation_handler.get_room_complexity(
            remote_room_hosts, room_id
        )

        if complexity:
            return complexity["v1"] > max_complexity
        return None

    @defer.inlineCallbacks
    def _is_local_room_too_complex(self, room_id):
        """
        Check if the complexity of a local room is too great.

        Args:
            room_id (str)

        Returns: bool
        """
        max_complexity = self.hs.config.limit_remote_rooms.complexity
        complexity = yield self.store.get_room_complexity(room_id)

        return complexity["v1"] > max_complexity

    @defer.inlineCallbacks
    def _remote_join(self, requester, remote_room_hosts, room_id, user, content):
        """Implements RoomMemberHandler._remote_join
        """
        # filter ourselves out of remote_room_hosts: do_invite_join ignores it
        # and if it is the only entry we'd like to return a 404 rather than a
        # 500.
        remote_room_hosts = [
            host for host in remote_room_hosts if host != self.hs.hostname
        ]

        if len(remote_room_hosts) == 0:
            raise SynapseError(404, "No known servers")

        if self.hs.config.limit_remote_rooms.enabled:
            # Fetch the room complexity
            too_complex = yield self._is_remote_room_too_complex(
                room_id, remote_room_hosts
            )
            if too_complex is True:
                raise SynapseError(
                    code=400,
                    msg=self.hs.config.limit_remote_rooms.complexity_error,
                    errcode=Codes.RESOURCE_LIMIT_EXCEEDED,
                )

        # We don't do an auth check if we are doing an invite
        # join dance for now, since we're kinda implicitly checking
        # that we are allowed to join when we decide whether or not we
        # need to do the invite/join dance.
        yield self.federation_handler.do_invite_join(
            remote_room_hosts, room_id, user.to_string(), content
        )
        yield self._user_joined_room(user, room_id)

        # Check the room we just joined wasn't too large, if we didn't fetch the
        # complexity of it before.
        if self.hs.config.limit_remote_rooms.enabled:
            if too_complex is False:
                # We checked, and we're under the limit.
                return

            # Check again, but with the local state events
            too_complex = yield self._is_local_room_too_complex(room_id)

            if too_complex is False:
                # We're under the limit.
                return

            # The room is too large. Leave.
            requester = types.create_requester(user, None, False, None)
            yield self.update_membership(
                requester=requester, target=user, room_id=room_id, action="leave"
            )
            raise SynapseError(
                code=400,
                msg=self.hs.config.limit_remote_rooms.complexity_error,
                errcode=Codes.RESOURCE_LIMIT_EXCEEDED,
            )

    @defer.inlineCallbacks
    def _remote_reject_invite(self, requester, remote_room_hosts, room_id, target):
        """Implements RoomMemberHandler._remote_reject_invite
        """
        fed_handler = self.federation_handler
        try:
            ret = yield fed_handler.do_remotely_reject_invite(
                remote_room_hosts, room_id, target.to_string()
            )
            return ret
        except Exception as e:
            # if we were unable to reject the exception, just mark
            # it as rejected on our end and plough ahead.
            #
            # The 'except' clause is very broad, but we need to
            # capture everything from DNS failures upwards
            #
            logger.warning("Failed to reject invite: %s", e)

            yield self.store.locally_reject_invite(target.to_string(), room_id)
            return {}

    def _user_joined_room(self, target, room_id):
        """Implements RoomMemberHandler._user_joined_room
        """
        return user_joined_room(self.distributor, target, room_id)

    def _user_left_room(self, target, room_id):
        """Implements RoomMemberHandler._user_left_room
        """
        return user_left_room(self.distributor, target, room_id)

    @defer.inlineCallbacks
    def forget(self, user, room_id):
        user_id = user.to_string()

        member = yield self.state_handler.get_current_state(
            room_id=room_id, event_type=EventTypes.Member, state_key=user_id
        )
        membership = member.membership if member else None

        if membership is not None and membership not in [
            Membership.LEAVE,
            Membership.BAN,
        ]:
            raise SynapseError(400, "User %s in room %s" % (user_id, room_id))

        if membership:
            yield self.store.forget(user_id, room_id)<|MERGE_RESOLUTION|>--- conflicted
+++ resolved
@@ -1118,16 +1118,6 @@
                 display_name (str): A user-friendly name to represent the invited
                     user.
         """
-<<<<<<< HEAD
-
-        target = self._get_id_server_target(id_server)
-        is_url = "%s%s/_matrix/identity/api/v1/store-invite" % (
-            id_server_scheme,
-            target,
-        )
-
-=======
->>>>>>> 6670bd40
         invite_config = {
             "medium": medium,
             "address": address,
@@ -1140,6 +1130,9 @@
             "sender_display_name": inviter_display_name,
             "sender_avatar_url": inviter_avatar_url,
         }
+
+        # Rewrite the identity service URL if necessary
+        id_server = self._get_id_server_target(id_server)
 
         # Add the identity service access token to the JSON body and use the v2
         # Identity Service endpoints if id_access_token is present
@@ -1208,12 +1201,7 @@
         if "public_key" in data:
             fallback_public_key = {
                 "public_key": data["public_key"],
-<<<<<<< HEAD
-                "key_validity_url": "%s%s/_matrix/identity/api/v1/pubkey/isvalid"
-                % (id_server_scheme, target),
-=======
                 "key_validity_url": key_validity_url,
->>>>>>> 6670bd40
             }
         else:
             fallback_public_key = public_keys[0]
