# -*- coding: utf-8 -*-
# Copyright 2014 - 2016 OpenMarket Ltd
# Copyright 2017 - 2018 New Vector Ltd
#
# Licensed under the Apache License, Version 2.0 (the "License");
# you may not use this file except in compliance with the License.
# You may obtain a copy of the License at
#
#     http://www.apache.org/licenses/LICENSE-2.0
#
# Unless required by applicable law or agreed to in writing, software
# distributed under the License is distributed on an "AS IS" BASIS,
# WITHOUT WARRANTIES OR CONDITIONS OF ANY KIND, either express or implied.
# See the License for the specific language governing permissions and
# limitations under the License.
import logging
from typing import TYPE_CHECKING, Any, Dict, Optional, Set

from twisted.python.failure import Failure

from synapse.api.constants import EventTypes, Membership
from synapse.api.errors import SynapseError
from synapse.api.filtering import Filter
from synapse.logging.context import run_in_background
from synapse.metrics.background_process_metrics import run_as_background_process
from synapse.storage.state import StateFilter
from synapse.streams.config import PaginationConfig
from synapse.types import Requester, RoomStreamToken
from synapse.util.async_helpers import ReadWriteLock
from synapse.util.stringutils import random_string
from synapse.visibility import filter_events_for_client

if TYPE_CHECKING:
    from synapse.server import HomeServer


logger = logging.getLogger(__name__)


class PurgeStatus:
    """Object tracking the status of a purge request

    This class contains information on the progress of a purge request, for
    return by get_purge_status.

    Attributes:
        status (int): Tracks whether this request has completed. One of
            STATUS_{ACTIVE,COMPLETE,FAILED}
    """

    STATUS_ACTIVE = 0
    STATUS_COMPLETE = 1
    STATUS_FAILED = 2

    STATUS_TEXT = {
        STATUS_ACTIVE: "active",
        STATUS_COMPLETE: "complete",
        STATUS_FAILED: "failed",
    }

    def __init__(self):
        self.status = PurgeStatus.STATUS_ACTIVE

    def asdict(self):
        return {"status": PurgeStatus.STATUS_TEXT[self.status]}


class PaginationHandler:
    """Handles pagination and purge history requests.

    These are in the same handler due to the fact we need to block clients
    paginating during a purge.
    """

    def __init__(self, hs: "HomeServer"):
        self.hs = hs
        self.auth = hs.get_auth()
        self.store = hs.get_datastore()
        self.storage = hs.get_storage()
        self.state_store = self.storage.state
        self.clock = hs.get_clock()
        self._server_name = hs.hostname

        self.pagination_lock = ReadWriteLock()
        self._purges_in_progress_by_room = set()  # type: Set[str]
        # map from purge id to PurgeStatus
        self._purges_by_id = {}  # type: Dict[str, PurgeStatus]
        self._event_serializer = hs.get_event_client_serializer()

        self._retention_default_max_lifetime = hs.config.retention_default_max_lifetime

        self._retention_allowed_lifetime_min = hs.config.retention_allowed_lifetime_min
        self._retention_allowed_lifetime_max = hs.config.retention_allowed_lifetime_max

        if hs.config.retention_enabled:
            # Run the purge jobs described in the configuration file.
            for job in hs.config.retention_purge_jobs:
                logger.info("Setting up purge job with config: %s", job)

                self.clock.looping_call(
                    run_as_background_process,
                    job["interval"],
                    "purge_history_for_rooms_in_range",
                    self.purge_history_for_rooms_in_range,
                    job["shortest_max_lifetime"],
                    job["longest_max_lifetime"],
                )

    async def purge_history_for_rooms_in_range(
        self, min_ms: Optional[int], max_ms: Optional[int]
    ):
        """Purge outdated events from rooms within the given retention range.

        If a default retention policy is defined in the server's configuration and its
        'max_lifetime' is within this range, also targets rooms which don't have a
        retention policy.

        Args:
            min_ms: Duration in milliseconds that define the lower limit of
                the range to handle (exclusive). If None, it means that the range has no
                lower limit.
            max_ms: Duration in milliseconds that define the upper limit of
                the range to handle (inclusive). If None, it means that the range has no
                upper limit.
        """
        # We want the storage layer to include rooms with no retention policy in its
        # return value only if a default retention policy is defined in the server's
        # configuration and that policy's 'max_lifetime' is either lower (or equal) than
        # max_ms or higher than min_ms (or both).
        if self._retention_default_max_lifetime is not None:
            include_null = True

            if min_ms is not None and min_ms >= self._retention_default_max_lifetime:
                # The default max_lifetime is lower than (or equal to) min_ms.
                include_null = False

            if max_ms is not None and max_ms < self._retention_default_max_lifetime:
                # The default max_lifetime is higher than max_ms.
                include_null = False
        else:
            include_null = False

        logger.info(
            "[purge] Running purge job for %s < max_lifetime <= %s (include NULLs = %s)",
            min_ms,
            max_ms,
            include_null,
        )

        rooms = await self.store.get_rooms_for_retention_period_in_range(
            min_ms, max_ms, include_null
        )

        logger.debug("[purge] Rooms to purge: %s", rooms)

        for room_id, retention_policy in rooms.items():
            logger.info("[purge] Attempting to purge messages in room %s", room_id)

            if room_id in self._purges_in_progress_by_room:
                logger.warning(
                    "[purge] not purging room %s as there's an ongoing purge running"
                    " for this room",
                    room_id,
                )
                continue

            # If max_lifetime is None, it means that the room has no retention policy.
            # Given we only retrieve such rooms when there's a default retention policy
            # defined in the server's configuration, we can safely assume that's the
            # case and use it for this room.
            max_lifetime = (
                retention_policy["max_lifetime"] or self._retention_default_max_lifetime
            )

            # Cap the effective max_lifetime to be within the range allowed in the
            # config.
            # We do this in two steps:
            #   1. Make sure it's higher or equal to the minimum allowed value, and if
            #      it's not replace it with that value. This is because the server
            #      operator can be required to not delete information before a given
            #      time, e.g. to comply with freedom of information laws.
            #   2. Make sure the resulting value is lower or equal to the maximum allowed
            #      value, and if it's not replace it with that value. This is because the
            #      server operator can be required to delete any data after a specific
            #      amount of time.
            if self._retention_allowed_lifetime_min is not None:
                max_lifetime = max(self._retention_allowed_lifetime_min, max_lifetime)

            if self._retention_allowed_lifetime_max is not None:
                max_lifetime = min(max_lifetime, self._retention_allowed_lifetime_max)

            logger.debug("[purge] max_lifetime for room %s: %s", room_id, max_lifetime)

            # Figure out what token we should start purging at.
            ts = self.clock.time_msec() - max_lifetime

            stream_ordering = await self.store.find_first_stream_ordering_after_ts(ts)

            r = await self.store.get_room_event_before_stream_ordering(
                room_id, stream_ordering,
            )
            if not r:
                logger.warning(
                    "[purge] purging events not possible: No event found "
                    "(ts %i => stream_ordering %i)",
                    ts,
                    stream_ordering,
                )
                continue

            (stream, topo, _event_id) = r
            token = "t%d-%d" % (topo, stream)

            purge_id = random_string(16)

            self._purges_by_id[purge_id] = PurgeStatus()

            logger.info(
                "Starting purging events in room %s (purge_id %s)" % (room_id, purge_id)
            )

            # We want to purge everything, including local events, and to run the purge in
            # the background so that it's not blocking any other operation apart from
            # other purges in the same room.
            run_as_background_process(
                "_purge_history", self._purge_history, purge_id, room_id, token, True,
            )

    def start_purge_history(
        self, room_id: str, token: str, delete_local_events: bool = False
    ) -> str:
        """Start off a history purge on a room.

        Args:
            room_id: The room to purge from
            token: topological token to delete events before
            delete_local_events: True to delete local events as well as
                remote ones

        Returns:
            unique ID for this purge transaction.
        """
        if room_id in self._purges_in_progress_by_room:
            raise SynapseError(
                400, "History purge already in progress for %s" % (room_id,)
            )

        purge_id = random_string(16)

        # we log the purge_id here so that it can be tied back to the
        # request id in the log lines.
        logger.info("[purge] starting purge_id %s", purge_id)

        self._purges_by_id[purge_id] = PurgeStatus()
        run_in_background(
            self._purge_history, purge_id, room_id, token, delete_local_events
        )
        return purge_id

    async def _purge_history(
        self, purge_id: str, room_id: str, token: str, delete_local_events: bool
    ) -> None:
        """Carry out a history purge on a room.

        Args:
            purge_id: The id for this purge
            room_id: The room to purge from
            token: topological token to delete events before
            delete_local_events: True to delete local events as well as remote ones
        """
        self._purges_in_progress_by_room.add(room_id)
        try:
            with await self.pagination_lock.write(room_id):
                await self.storage.purge_events.purge_history(
                    room_id, token, delete_local_events
                )
            logger.info("[purge] complete")
            self._purges_by_id[purge_id].status = PurgeStatus.STATUS_COMPLETE
        except Exception:
            f = Failure()
            logger.error(
                "[purge] failed", exc_info=(f.type, f.value, f.getTracebackObject())
            )
            self._purges_by_id[purge_id].status = PurgeStatus.STATUS_FAILED
        finally:
            self._purges_in_progress_by_room.discard(room_id)

            # remove the purge from the list 24 hours after it completes
            def clear_purge():
                del self._purges_by_id[purge_id]

            self.hs.get_reactor().callLater(24 * 3600, clear_purge)

    def get_purge_status(self, purge_id: str) -> Optional[PurgeStatus]:
        """Get the current status of an active purge

        Args:
            purge_id: purge_id returned by start_purge_history
        """
        return self._purges_by_id.get(purge_id)

    async def purge_room(self, room_id: str) -> None:
        """Purge the given room from the database"""
        with await self.pagination_lock.write(room_id):
            # check we know about the room
            await self.store.get_room_version_id(room_id)

            # first check that we have no users in this room
            joined = await self.store.is_host_joined(room_id, self._server_name)

            if joined:
                raise SynapseError(400, "Users are still joined to this room")

            await self.storage.purge_events.purge_room(room_id)

    async def get_messages(
        self,
        requester: Requester,
        room_id: str,
        pagin_config: PaginationConfig,
        as_client_event: bool = True,
        event_filter: Optional[Filter] = None,
    ) -> Dict[str, Any]:
        """Get messages in a room.

        Args:
            requester: The user requesting messages.
            room_id: The room they want messages from.
            pagin_config: The pagination config rules to apply, if any.
            as_client_event: True to get events in client-server format.
            event_filter: Filter to apply to results or None
        Returns:
            Pagination API results
        """
        user_id = requester.user.to_string()

        if pagin_config.from_token:
            from_token = pagin_config.from_token
        else:
            from_token = self.hs.get_event_sources().get_current_token_for_pagination()

        if pagin_config.limit is None:
            # This shouldn't happen as we've set a default limit before this
            # gets called.
            raise Exception("limit not set")

<<<<<<< HEAD
        room_token = RoomStreamToken.parse(from_token.room_key)
=======
        room_token = from_token.room_key
>>>>>>> 837293c3

        with await self.pagination_lock.read(room_id):
            (
                membership,
                member_event_id,
            ) = await self.auth.check_user_in_room_or_world_readable(
                room_id, user_id, allow_departed_users=True
            )

            if pagin_config.direction == "b":
                # if we're going backwards, we might need to backfill. This
                # requires that we have a topo token.
                if room_token.topological:
                    max_topo = room_token.topological
                else:
                    max_topo = await self.store.get_max_topological_token(
                        room_id, room_token.stream
                    )

                if membership == Membership.LEAVE:
                    # If they have left the room then clamp the token to be before
                    # they left the room, to save the effort of loading from the
                    # database.

                    # This is only None if the room is world_readable, in which
                    # case "JOIN" would have been returned.
                    assert member_event_id

                    leave_token_str = await self.store.get_topological_token_for_event(
                        member_event_id
                    )
                    leave_token = RoomStreamToken.parse(leave_token_str)
                    assert leave_token.topological is not None

                    if leave_token.topological < max_topo:
                        from_token = from_token.copy_and_replace(
<<<<<<< HEAD
                            "room_key", leave_token_str
=======
                            "room_key", leave_token
>>>>>>> 837293c3
                        )

                await self.hs.get_handlers().federation_handler.maybe_backfill(
                    room_id, max_topo
                )

            to_room_key = None
            if pagin_config.to_token:
                to_room_key = pagin_config.to_token.room_key

            events, next_key = await self.store.paginate_room_events(
                room_id=room_id,
                from_key=from_token.room_key,
                to_key=to_room_key,
                direction=pagin_config.direction,
                limit=pagin_config.limit,
                event_filter=event_filter,
            )

            next_token = from_token.copy_and_replace("room_key", next_key)

        if events:
            if event_filter:
                events = event_filter.filter(events)

            events = await filter_events_for_client(
                self.storage, user_id, events, is_peeking=(member_event_id is None)
            )

        if not events:
            return {
                "chunk": [],
                "start": from_token.to_string(),
                "end": next_token.to_string(),
            }

        state = None
        if event_filter and event_filter.lazy_load_members() and len(events) > 0:
            # TODO: remove redundant members

            # FIXME: we also care about invite targets etc.
            state_filter = StateFilter.from_types(
                (EventTypes.Member, event.sender) for event in events
            )

            state_ids = await self.state_store.get_state_ids_for_event(
                events[0].event_id, state_filter=state_filter
            )

            if state_ids:
                state_dict = await self.store.get_events(list(state_ids.values()))
                state = state_dict.values()

        time_now = self.clock.time_msec()

        chunk = {
            "chunk": (
                await self._event_serializer.serialize_events(
                    events, time_now, as_client_event=as_client_event
                )
            ),
            "start": from_token.to_string(),
            "end": next_token.to_string(),
        }

        if state:
            chunk["state"] = await self._event_serializer.serialize_events(
                state, time_now, as_client_event=as_client_event
            )

        return chunk<|MERGE_RESOLUTION|>--- conflicted
+++ resolved
@@ -344,11 +344,7 @@
             # gets called.
             raise Exception("limit not set")
 
-<<<<<<< HEAD
-        room_token = RoomStreamToken.parse(from_token.room_key)
-=======
         room_token = from_token.room_key
->>>>>>> 837293c3
 
         with await self.pagination_lock.read(room_id):
             (
@@ -385,11 +381,7 @@
 
                     if leave_token.topological < max_topo:
                         from_token = from_token.copy_and_replace(
-<<<<<<< HEAD
-                            "room_key", leave_token_str
-=======
                             "room_key", leave_token
->>>>>>> 837293c3
                         )
 
                 await self.hs.get_handlers().federation_handler.maybe_backfill(
