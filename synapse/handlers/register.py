# -*- coding: utf-8 -*-
# Copyright 2014 - 2016 OpenMarket Ltd
#
# Licensed under the Apache License, Version 2.0 (the "License");
# you may not use this file except in compliance with the License.
# You may obtain a copy of the License at
#
#     http://www.apache.org/licenses/LICENSE-2.0
#
# Unless required by applicable law or agreed to in writing, software
# distributed under the License is distributed on an "AS IS" BASIS,
# WITHOUT WARRANTIES OR CONDITIONS OF ANY KIND, either express or implied.
# See the License for the specific language governing permissions and
# limitations under the License.

"""Contains functions for registering clients."""
import logging

from synapse import types
from synapse.api.constants import MAX_USERID_LENGTH, EventTypes, JoinRules, LoginType
from synapse.api.errors import AuthError, Codes, ConsentNotGivenError, SynapseError
from synapse.config.server import is_threepid_reserved
from synapse.http.servlet import assert_params_in_dict
from synapse.replication.http.login import RegisterDeviceReplicationServlet
from synapse.replication.http.register import (
    ReplicationPostRegisterActionsServlet,
    ReplicationRegisterServlet,
)
from synapse.storage.state import StateFilter
from synapse.types import RoomAlias, UserID, create_requester

from ._base import BaseHandler

logger = logging.getLogger(__name__)


class RegistrationHandler(BaseHandler):
    def __init__(self, hs):
        """

        Args:
            hs (synapse.server.HomeServer):
        """
        super(RegistrationHandler, self).__init__(hs)
        self.hs = hs
        self.auth = hs.get_auth()
        self._auth_handler = hs.get_auth_handler()
        self.profile_handler = hs.get_profile_handler()
        self.user_directory_handler = hs.get_user_directory_handler()
        self.http_client = hs.get_simple_http_client()
        self.identity_handler = self.hs.get_handlers().identity_handler
        self.ratelimiter = hs.get_registration_ratelimiter()
        self.macaroon_gen = hs.get_macaroon_generator()
        self._server_notices_mxid = hs.config.server_notices_mxid

        self._show_in_user_directory = self.hs.config.show_users_in_user_directory

        if hs.config.worker_app:
            self._register_client = ReplicationRegisterServlet.make_client(hs)
            self._register_device_client = RegisterDeviceReplicationServlet.make_client(
                hs
            )
            self._post_registration_client = ReplicationPostRegisterActionsServlet.make_client(
                hs
            )
        else:
            self.device_handler = hs.get_device_handler()
            self.pusher_pool = hs.get_pusherpool()

        self.session_lifetime = hs.config.session_lifetime

    async def check_username(
        self, localpart, guest_access_token=None, assigned_user_id=None,
    ):
        """

        Args:
            localpart (str|None): The user's localpart
            guest_access_token (str|None): A guest's access token
            assigned_user_id (str|None): An existing User ID for this user if pre-calculated

        Returns:
            Deferred
        """
        if types.contains_invalid_mxid_characters(localpart):
            raise SynapseError(
                400,
                "User ID can only contain characters a-z, 0-9, or '=_-./'",
                Codes.INVALID_USERNAME,
            )

        if not localpart:
            raise SynapseError(400, "User ID cannot be empty", Codes.INVALID_USERNAME)

        if localpart[0] == "_":
            raise SynapseError(
                400, "User ID may not begin with _", Codes.INVALID_USERNAME
            )

        user = UserID(localpart, self.hs.hostname)
        user_id = user.to_string()

        if assigned_user_id:
            if user_id == assigned_user_id:
                return
            else:
                raise SynapseError(
                    400,
                    "A different user ID has already been registered for this session",
                )

        self.check_user_id_not_appservice_exclusive(user_id)

        if len(user_id) > MAX_USERID_LENGTH:
            raise SynapseError(
                400,
                "User ID may not be longer than %s characters" % (MAX_USERID_LENGTH,),
                Codes.INVALID_USERNAME,
            )

        users = await self.store.get_users_by_id_case_insensitive(user_id)
        if users:
            if not guest_access_token:
                raise SynapseError(
                    400, "User ID already taken.", errcode=Codes.USER_IN_USE
                )

            # Retrieve guest user information from provided access token
            user_data = await self.auth.get_user_by_access_token(guest_access_token)
            if not user_data["is_guest"] or user_data["user"].localpart != localpart:
                raise AuthError(
                    403,
                    "Cannot register taken user ID without valid guest "
                    "credentials for that user.",
                    errcode=Codes.FORBIDDEN,
                )

        if guest_access_token is None:
            try:
                int(localpart)
                raise SynapseError(
                    400, "Numeric user IDs are reserved for guest users."
                )
            except ValueError:
                pass

    async def register_user(
        self,
        localpart=None,
        password_hash=None,
        guest_access_token=None,
        make_guest=False,
        admin=False,
        threepid=None,
        user_type=None,
        default_display_name=None,
        address=None,
        bind_emails=[],
        by_admin=False,
    ):
        """Registers a new client on the server.

        Args:
            localpart: The local part of the user ID to register. If None,
              one will be generated.
            password_hash (str|None): The hashed password to assign to this user so they can
              login again. This can be None which means they cannot login again
              via a password (e.g. the user is an application service user).
            user_type (str|None): type of user. One of the values from
              api.constants.UserTypes, or None for a normal user.
            default_display_name (unicode|None): if set, the new user's displayname
              will be set to this. Defaults to 'localpart'.
            address (str|None): the IP address used to perform the registration.
            bind_emails (List[str]): list of emails to bind to this account.
            by_admin (bool): True if this registration is being made via the
              admin api, otherwise False.
        Returns:
            str: user_id
        Raises:
            SynapseError if there was a problem registering.
        """
        self.check_registration_ratelimit(address)

        # do not check_auth_blocking if the call is coming through the Admin API
        if not by_admin:
            await self.auth.check_auth_blocking(threepid=threepid)

        if localpart is not None:
            await self.check_username(localpart, guest_access_token=guest_access_token)

            was_guest = guest_access_token is not None

            user = UserID(localpart, self.hs.hostname)
            user_id = user.to_string()

            if was_guest:
                # If the user was a guest then they already have a profile
                default_display_name = None

            elif default_display_name is None:
                default_display_name = localpart

            await self.register_with_store(
                user_id=user_id,
                password_hash=password_hash,
                was_guest=was_guest,
                make_guest=make_guest,
                create_profile_with_displayname=default_display_name,
                admin=admin,
                user_type=user_type,
                address=address,
            )

            if default_display_name:
                await self.profile_handler.set_displayname(
                    user, None, default_display_name, by_admin=True
                )

            if self.hs.config.user_directory_search_all_users:
                profile = await self.store.get_profileinfo(localpart)
                await self.user_directory_handler.handle_local_profile_change(
                    user_id, profile
                )

        else:
            # autogen a sequential user ID
            fail_count = 0
            user = None
            while not user:
                # Fail after being unable to find a suitable ID a few times
                if fail_count > 10:
                    raise SynapseError(500, "Unable to find a suitable guest user ID")

                localpart = await self.store.generate_user_id()
                user = UserID(localpart, self.hs.hostname)
                user_id = user.to_string()
                self.check_user_id_not_appservice_exclusive(user_id)
                if default_display_name is None:
                    default_display_name = localpart
                try:
                    await self.register_with_store(
                        user_id=user_id,
                        password_hash=password_hash,
                        make_guest=make_guest,
                        create_profile_with_displayname=default_display_name,
                        address=address,
                    )

                    await self.profile_handler.set_displayname(
                        user, None, default_display_name, by_admin=True
                    )

                    # Successfully registered
                    break
                except SynapseError:
                    # if user id is taken, just generate another
                    user = None
                    user_id = None
                    fail_count += 1

        if not self.hs.config.user_consent_at_registration:
            if not self.hs.config.auto_join_rooms_for_guests and make_guest:
                logger.info(
                    "Skipping auto-join for %s because auto-join for guests is disabled",
                    user_id,
                )
            else:
                await self._auto_join_rooms(user_id)
        else:
            logger.info(
                "Skipping auto-join for %s because consent is required at registration",
                user_id,
            )

        # Bind any specified emails to this account
        current_time = self.hs.get_clock().time_msec()
        for email in bind_emails:
            # generate threepid dict
            threepid_dict = {
                "medium": "email",
                "address": email,
                "validated_at": current_time,
            }

            # Bind email to new account
            await self.register_email_threepid(user_id, threepid_dict, None)

        # Prevent the new user from showing up in the user directory if the server
        # mandates it.
        if not self._show_in_user_directory:
            await self.store.add_account_data_for_user(
                user_id, "im.vector.hide_profile", {"hide_profile": True}
            )
            await self.profile_handler.set_active([user], False, True)

        return user_id

    async def _create_and_join_rooms(self, user_id: str):
        """
        Create the auto-join rooms and join or invite the user to them.

        This should only be called when the first "real" user registers.

        Args:
            user_id: The user to join
        """
        # Getting the handlers during init gives a dependency loop.
        room_creation_handler = self.hs.get_room_creation_handler()
        room_member_handler = self.hs.get_room_member_handler()

        # Generate a stub for how the rooms will be configured.
        stub_config = {
            "preset": self.hs.config.registration.autocreate_auto_join_room_preset,
        }

        # If the configuration providers a user ID to create rooms with, use
        # that instead of the first user registered.
        requires_join = False
        if self.hs.config.registration.auto_join_user_id:
            fake_requester = create_requester(
                self.hs.config.registration.auto_join_user_id
            )

            # If the room requires an invite, add the user to the list of invites.
            if self.hs.config.registration.auto_join_room_requires_invite:
                stub_config["invite"] = [user_id]

            # If the room is being created by a different user, the first user
            # registered needs to join it. Note that in the case of an invitation
            # being necessary this will occur after the invite was sent.
            requires_join = True
        else:
            fake_requester = create_requester(user_id)

        # Choose whether to federate the new room.
        if not self.hs.config.registration.autocreate_auto_join_rooms_federated:
            stub_config["creation_content"] = {"m.federate": False}

        for r in self.hs.config.registration.auto_join_rooms:
            logger.info("Auto-joining %s to %s", user_id, r)

            try:
                room_alias = RoomAlias.from_string(r)

                if self.hs.hostname != room_alias.domain:
                    logger.warning(
                        "Cannot create room alias %s, "
                        "it does not match server domain",
                        r,
                    )
                else:
                    # A shallow copy is OK here since the only key that is
                    # modified is room_alias_name.
                    config = stub_config.copy()
                    # create room expects the localpart of the room alias
                    config["room_alias_name"] = room_alias.localpart

                    info, _ = await room_creation_handler.create_room(
                        fake_requester, config=config, ratelimit=False,
                    )

                    # If the room does not require an invite, but another user
                    # created it, then ensure the first user joins it.
                    if requires_join:
                        await room_member_handler.update_membership(
                            requester=create_requester(user_id),
                            target=UserID.from_string(user_id),
                            room_id=info["room_id"],
                            # Since it was just created, there are no remote hosts.
                            remote_room_hosts=[],
                            action="join",
                            ratelimit=False,
                        )

            except ConsentNotGivenError as e:
                # Technically not necessary to pull out this error though
                # moving away from bare excepts is a good thing to do.
                logger.error("Failed to join new user to %r: %r", r, e)
            except Exception as e:
                logger.error("Failed to join new user to %r: %r", r, e)

    async def _join_rooms(self, user_id: str):
        """
        Join or invite the user to the auto-join rooms.

        Args:
            user_id: The user to join
        """
        room_member_handler = self.hs.get_room_member_handler()

        for r in self.hs.config.registration.auto_join_rooms:
            logger.info("Auto-joining %s to %s", user_id, r)

            try:
                room_alias = RoomAlias.from_string(r)

                if RoomAlias.is_valid(r):
                    (
                        room_id,
                        remote_room_hosts,
                    ) = await room_member_handler.lookup_room_alias(room_alias)
                    room_id = room_id.to_string()
                else:
                    raise SynapseError(
                        400, "%s was not legal room ID or room alias" % (r,)
                    )

                # Calculate whether the room requires an invite or can be
                # joined directly. Note that unless a join rule of public exists,
                # it is treated as requiring an invite.
                requires_invite = True

                state = await self.store.get_filtered_current_state_ids(
                    room_id, StateFilter.from_types([(EventTypes.JoinRules, "")])
                )

                event_id = state.get((EventTypes.JoinRules, ""))
                if event_id:
                    join_rules_event = await self.store.get_event(
                        event_id, allow_none=True
                    )
                    if join_rules_event:
                        join_rule = join_rules_event.content.get("join_rule", None)
                        requires_invite = join_rule and join_rule != JoinRules.PUBLIC

                # Send the invite, if necessary.
                if requires_invite:
                    await room_member_handler.update_membership(
                        requester=create_requester(
                            self.hs.config.registration.auto_join_user_id
                        ),
                        target=UserID.from_string(user_id),
                        room_id=room_id,
                        remote_room_hosts=remote_room_hosts,
                        action="invite",
                        ratelimit=False,
                    )

                # Send the join.
                await room_member_handler.update_membership(
                    requester=create_requester(user_id),
                    target=UserID.from_string(user_id),
                    room_id=room_id,
                    remote_room_hosts=remote_room_hosts,
                    action="join",
                    ratelimit=False,
                )

            except ConsentNotGivenError as e:
                # Technically not necessary to pull out this error though
                # moving away from bare excepts is a good thing to do.
                logger.error("Failed to join new user to %r: %r", r, e)
            except Exception as e:
                logger.error("Failed to join new user to %r: %r", r, e)

    async def _auto_join_rooms(self, user_id: str):
        """Automatically joins users to auto join rooms - creating the room in the first place
        if the user is the first to be created.

        Args:
            user_id: The user to join
        """
        # auto-join the user to any rooms we're supposed to dump them into

        # try to create the room if we're the first real user on the server. Note
        # that an auto-generated support or bot user is not a real user and will never be
        # the user to create the room
        should_auto_create_rooms = False
        is_real_user = await self.store.is_real_user(user_id)
        if self.hs.config.registration.autocreate_auto_join_rooms and is_real_user:
            count = await self.store.count_real_users()
            should_auto_create_rooms = count == 1

        if should_auto_create_rooms:
            await self._create_and_join_rooms(user_id)
        else:
            await self._join_rooms(user_id)

    async def post_consent_actions(self, user_id):
        """A series of registration actions that can only be carried out once consent
        has been granted

        Args:
            user_id (str): The user to join
        """
        await self._auto_join_rooms(user_id)

    async def appservice_register(
        self, user_localpart, as_token, password_hash, display_name
    ):
        # FIXME: this should be factored out and merged with normal register()
        user = UserID(user_localpart, self.hs.hostname)
        user_id = user.to_string()
        service = self.store.get_app_service_by_token(as_token)
        if not service:
            raise AuthError(403, "Invalid application service token.")
        if not service.is_interested_in_user(user_id):
            raise SynapseError(
                400,
                "Invalid user localpart for this application service.",
                errcode=Codes.EXCLUSIVE,
            )

        service_id = service.id if service.is_exclusive_user(user_id) else None

        self.check_user_id_not_appservice_exclusive(user_id, allowed_appservice=service)

        display_name = display_name or user.localpart

        await self.register_with_store(
            user_id=user_id,
            password_hash=password_hash,
            appservice_id=service_id,
            create_profile_with_displayname=display_name,
        )

        await self.profile_handler.set_displayname(
            user, None, display_name, by_admin=True
        )

        if self.hs.config.user_directory_search_all_users:
            profile = await self.store.get_profileinfo(user_localpart)
            await self.user_directory_handler.handle_local_profile_change(
                user_id, profile
            )

        return user_id

    def check_user_id_not_appservice_exclusive(self, user_id, allowed_appservice=None):
        # don't allow people to register the server notices mxid
        if self._server_notices_mxid is not None:
            if user_id == self._server_notices_mxid:
                raise SynapseError(
                    400, "This user ID is reserved.", errcode=Codes.EXCLUSIVE
                )

        # valid user IDs must not clash with any user ID namespaces claimed by
        # application services.
        services = self.store.get_app_services()
        interested_services = [
            s
            for s in services
            if s.is_interested_in_user(user_id) and s != allowed_appservice
        ]
        for service in interested_services:
            if service.is_exclusive_user(user_id):
                raise SynapseError(
                    400,
                    "This user ID is reserved by an application service.",
                    errcode=Codes.EXCLUSIVE,
                )

<<<<<<< HEAD
    async def shadow_register(self, localpart, display_name, auth_result, params):
        """Invokes the current registration on another server, using
        shared secret registration, passing in any auth_results from
        other registration UI auth flows (e.g. validated 3pids)
        Useful for setting up shadow/backup accounts on a parallel deployment.
        """

        # TODO: retries
        shadow_hs_url = self.hs.config.shadow_server.get("hs_url")
        as_token = self.hs.config.shadow_server.get("as_token")

        await self.http_client.post_json_get_json(
            "%s/_matrix/client/r0/register?access_token=%s" % (shadow_hs_url, as_token),
            {
                # XXX: auth_result is an unspecified extension for shadow registration
                "auth_result": auth_result,
                # XXX: another unspecified extension for shadow registration to ensure
                # that the displayname is correctly set by the masters erver
                "display_name": display_name,
                "username": localpart,
                "password": params.get("password"),
                "bind_msisdn": params.get("bind_msisdn"),
                "device_id": params.get("device_id"),
                "initial_device_display_name": params.get(
                    "initial_device_display_name"
                ),
                "inhibit_login": False,
                "access_token": as_token,
            },
        )

    async def _generate_user_id(self):
        if self._next_generated_user_id is None:
            with await self._generate_user_id_linearizer.queue(()):
                if self._next_generated_user_id is None:
                    self._next_generated_user_id = (
                        await self.store.find_next_generated_user_id_localpart()
                    )

        id = self._next_generated_user_id
        self._next_generated_user_id += 1
        return str(id)

=======
>>>>>>> de119063
    def check_registration_ratelimit(self, address):
        """A simple helper method to check whether the registration rate limit has been hit
        for a given IP address

        Args:
            address (str|None): the IP address used to perform the registration. If this is
                None, no ratelimiting will be performed.

        Raises:
            LimitExceededError: If the rate limit has been exceeded.
        """
        if not address:
            return

        self.ratelimiter.ratelimit(address)

    def register_with_store(
        self,
        user_id,
        password_hash=None,
        was_guest=False,
        make_guest=False,
        appservice_id=None,
        create_profile_with_displayname=None,
        admin=False,
        user_type=None,
        address=None,
    ):
        """Register user in the datastore.

        Args:
            user_id (str): The desired user ID to register.
            password_hash (str|None): Optional. The password hash for this user.
            was_guest (bool): Optional. Whether this is a guest account being
                upgraded to a non-guest account.
            make_guest (boolean): True if the the new user should be guest,
                false to add a regular user account.
            appservice_id (str|None): The ID of the appservice registering the user.
            create_profile_with_displayname (unicode|None): Optionally create a
                profile for the user, setting their displayname to the given value
            admin (boolean): is an admin user?
            user_type (str|None): type of user. One of the values from
                api.constants.UserTypes, or None for a normal user.
            address (str|None): the IP address used to perform the registration.

        Returns:
            Deferred
        """
        if self.hs.config.worker_app:
            return self._register_client(
                user_id=user_id,
                password_hash=password_hash,
                was_guest=was_guest,
                make_guest=make_guest,
                appservice_id=appservice_id,
                create_profile_with_displayname=create_profile_with_displayname,
                admin=admin,
                user_type=user_type,
                address=address,
            )
        else:
            return self.store.register_user(
                user_id=user_id,
                password_hash=password_hash,
                was_guest=was_guest,
                make_guest=make_guest,
                appservice_id=appservice_id,
                create_profile_with_displayname=create_profile_with_displayname,
                admin=admin,
                user_type=user_type,
            )

    async def register_device(
        self, user_id, device_id, initial_display_name, is_guest=False
    ):
        """Register a device for a user and generate an access token.

        The access token will be limited by the homeserver's session_lifetime config.

        Args:
            user_id (str): full canonical @user:id
            device_id (str|None): The device ID to check, or None to generate
                a new one.
            initial_display_name (str|None): An optional display name for the
                device.
            is_guest (bool): Whether this is a guest account

        Returns:
            tuple[str, str]: Tuple of device ID and access token
        """

        if self.hs.config.worker_app:
            r = await self._register_device_client(
                user_id=user_id,
                device_id=device_id,
                initial_display_name=initial_display_name,
                is_guest=is_guest,
            )
            return r["device_id"], r["access_token"]

        valid_until_ms = None
        if self.session_lifetime is not None:
            if is_guest:
                raise Exception(
                    "session_lifetime is not currently implemented for guest access"
                )
            valid_until_ms = self.clock.time_msec() + self.session_lifetime

        device_id = await self.device_handler.check_device_registered(
            user_id, device_id, initial_display_name
        )
        if is_guest:
            assert valid_until_ms is None
            access_token = self.macaroon_gen.generate_access_token(
                user_id, ["guest = true"]
            )
        else:
            access_token = await self._auth_handler.get_access_token_for_user_id(
                user_id, device_id=device_id, valid_until_ms=valid_until_ms
            )

        return (device_id, access_token)

    async def post_registration_actions(self, user_id, auth_result, access_token):
        """A user has completed registration

        Args:
            user_id (str): The user ID that consented
            auth_result (dict): The authenticated credentials of the newly
                registered user.
            access_token (str|None): The access token of the newly logged in
                device, or None if `inhibit_login` enabled.
        """
        if self.hs.config.worker_app:
            await self._post_registration_client(
                user_id=user_id, auth_result=auth_result, access_token=access_token
            )
            return

        if auth_result and LoginType.EMAIL_IDENTITY in auth_result:
            threepid = auth_result[LoginType.EMAIL_IDENTITY]

            # Necessary due to auth checks prior to the threepid being
            # written to the db
            if is_threepid_reserved(
                self.hs.config.mau_limits_reserved_threepids, threepid
            ):
                await self.store.upsert_monthly_active_user(user_id)

            await self.register_email_threepid(user_id, threepid, access_token)

            if self.hs.config.bind_new_user_emails_to_sydent:
                # Attempt to call Sydent's internal bind API on the given identity server
                # to bind this threepid
                id_server_url = self.hs.config.bind_new_user_emails_to_sydent

                logger.debug(
                    "Attempting the bind email of %s to identity server: %s using "
                    "internal Sydent bind API.",
                    user_id,
                    self.hs.config.bind_new_user_emails_to_sydent,
                )

                try:
                    await self.identity_handler.bind_email_using_internal_sydent_api(
                        id_server_url, threepid["address"], user_id
                    )
                except Exception as e:
                    logger.warning(
                        "Failed to bind email of '%s' to Sydent instance '%s' ",
                        "using Sydent internal bind API: %s",
                        user_id,
                        id_server_url,
                        e,
                    )

        if auth_result and LoginType.MSISDN in auth_result:
            threepid = auth_result[LoginType.MSISDN]
            await self._register_msisdn_threepid(user_id, threepid)

        if auth_result and LoginType.TERMS in auth_result:
            await self._on_user_consented(user_id, self.hs.config.user_consent_version)

    async def _on_user_consented(self, user_id, consent_version):
        """A user consented to the terms on registration

        Args:
            user_id (str): The user ID that consented.
            consent_version (str): version of the policy the user has
                consented to.
        """
        logger.info("%s has consented to the privacy policy", user_id)
        await self.store.user_set_consent_version(user_id, consent_version)
        await self.post_consent_actions(user_id)

    async def register_email_threepid(self, user_id, threepid, token):
        """Add an email address as a 3pid identifier

        Also adds an email pusher for the email address, if configured in the
        HS config

        Must be called on master.

        Args:
            user_id (str): id of user
            threepid (object): m.login.email.identity auth response
            token (str|None): access_token for the user, or None if not logged
                in.
        """
        reqd = ("medium", "address", "validated_at")
        if any(x not in threepid for x in reqd):
            # This will only happen if the ID server returns a malformed response
            logger.info("Can't add incomplete 3pid")
            return

        await self._auth_handler.add_threepid(
            user_id, threepid["medium"], threepid["address"], threepid["validated_at"],
        )

        # And we add an email pusher for them by default, but only
        # if email notifications are enabled (so people don't start
        # getting mail spam where they weren't before if email
        # notifs are set up on a homeserver)
        if (
            self.hs.config.email_enable_notifs
            and self.hs.config.email_notif_for_new_users
            and token
        ):
            # Pull the ID of the access token back out of the db
            # It would really make more sense for this to be passed
            # up when the access token is saved, but that's quite an
            # invasive change I'd rather do separately.
            user_tuple = await self.store.get_user_by_access_token(token)
            token_id = user_tuple["token_id"]

            await self.pusher_pool.add_pusher(
                user_id=user_id,
                access_token=token_id,
                kind="email",
                app_id="m.email",
                app_display_name="Email Notifications",
                device_display_name=threepid["address"],
                pushkey=threepid["address"],
                lang=None,  # We don't know a user's language here
                data={},
            )

    async def _register_msisdn_threepid(self, user_id, threepid):
        """Add a phone number as a 3pid identifier

        Must be called on master.

        Args:
            user_id (str): id of user
            threepid (object): m.login.msisdn auth response
        """
        try:
            assert_params_in_dict(threepid, ["medium", "address", "validated_at"])
        except SynapseError as ex:
            if ex.errcode == Codes.MISSING_PARAM:
                # This will only happen if the ID server returns a malformed response
                logger.info("Can't add incomplete 3pid")
                return None
            raise

        await self._auth_handler.add_threepid(
            user_id, threepid["medium"], threepid["address"], threepid["validated_at"],
        )<|MERGE_RESOLUTION|>--- conflicted
+++ resolved
@@ -550,7 +550,6 @@
                     errcode=Codes.EXCLUSIVE,
                 )
 
-<<<<<<< HEAD
     async def shadow_register(self, localpart, display_name, auth_result, params):
         """Invokes the current registration on another server, using
         shared secret registration, passing in any auth_results from
@@ -594,8 +593,6 @@
         self._next_generated_user_id += 1
         return str(id)
 
-=======
->>>>>>> de119063
     def check_registration_ratelimit(self, address):
         """A simple helper method to check whether the registration rate limit has been hit
         for a given IP address
