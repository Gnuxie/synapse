# -*- coding: utf-8 -*-
# Copyright 2014-2016 OpenMarket Ltd
# Copyright 2018 New Vector Ltd
#
# Licensed under the Apache License, Version 2.0 (the "License");
# you may not use this file except in compliance with the License.
# You may obtain a copy of the License at
#
#     http://www.apache.org/licenses/LICENSE-2.0
#
# Unless required by applicable law or agreed to in writing, software
# distributed under the License is distributed on an "AS IS" BASIS,
# WITHOUT WARRANTIES OR CONDITIONS OF ANY KIND, either express or implied.
# See the License for the specific language governing permissions and
# limitations under the License.

import logging
import random
from typing import List

from signedjson.sign import sign_json

from twisted.internet import reactor

from synapse.api.errors import (
    AuthError,
    Codes,
    HttpResponseException,
    RequestSendFailed,
    StoreError,
    SynapseError,
)
from synapse.logging.context import run_in_background
from synapse.metrics.background_process_metrics import run_as_background_process
from synapse.types import UserID, create_requester, get_domain_from_id

from ._base import BaseHandler

logger = logging.getLogger(__name__)

MAX_DISPLAYNAME_LEN = 256
MAX_AVATAR_URL_LEN = 1000


class ProfileHandler(BaseHandler):
    """Handles fetching and updating user profile information.

    ProfileHandler can be instantiated directly on workers and will
    delegate to master when necessary.
    """

<<<<<<< HEAD
    PROFILE_REPLICATE_INTERVAL = 2 * 60 * 1000
=======
    PROFILE_UPDATE_MS = 60 * 1000
    PROFILE_UPDATE_EVERY_MS = 24 * 60 * 60 * 1000
>>>>>>> 74976a8e

    def __init__(self, hs):
        super().__init__(hs)

        self.federation = hs.get_federation_client()
        hs.get_federation_registry().register_query_handler(
            "profile", self.on_profile_query
        )

        self.user_directory_handler = hs.get_user_directory_handler()

<<<<<<< HEAD
        self.http_client = hs.get_simple_http_client()

        self.max_avatar_size = hs.config.max_avatar_size
        self.allowed_avatar_mimetypes = hs.config.allowed_avatar_mimetypes
        self.replicate_user_profiles_to = hs.config.replicate_user_profiles_to

        if hs.config.worker_app is None:
=======
        if hs.config.run_background_tasks:
>>>>>>> 74976a8e
            self.clock.looping_call(
                self._start_update_remote_profile_cache, self.PROFILE_UPDATE_MS
            )

<<<<<<< HEAD
            if len(self.hs.config.replicate_user_profiles_to) > 0:
                reactor.callWhenRunning(self._do_assign_profile_replication_batches)
                reactor.callWhenRunning(self._start_replicate_profiles)
                # Add a looping call to replicate_profiles: this handles retries
                # if the replication is unsuccessful when the user updated their
                # profile.
                self.clock.looping_call(
                    self._start_replicate_profiles, self.PROFILE_REPLICATE_INTERVAL
                )

    def _do_assign_profile_replication_batches(self):
        return run_as_background_process(
            "_assign_profile_replication_batches",
            self._assign_profile_replication_batches,
        )

    def _start_replicate_profiles(self):
        return run_as_background_process(
            "_replicate_profiles", self._replicate_profiles
        )

    async def _assign_profile_replication_batches(self):
        """If no profile replication has been done yet, allocate replication batch
        numbers to each profile to start the replication process.
        """
        logger.info("Assigning profile batch numbers...")
        total = 0
        while True:
            assigned = await self.store.assign_profile_batch()
            total += assigned
            if assigned == 0:
                break
        logger.info("Assigned %d profile batch numbers", total)

    async def _replicate_profiles(self):
        """If any profile data has been updated and not pushed to the replication targets,
        replicate it.
        """
        host_batches = await self.store.get_replication_hosts()
        latest_batch = await self.store.get_latest_profile_replication_batch_number()
        if latest_batch is None:
            latest_batch = -1
        for repl_host in self.hs.config.replicate_user_profiles_to:
            if repl_host not in host_batches:
                host_batches[repl_host] = -1
            try:
                for i in range(host_batches[repl_host] + 1, latest_batch + 1):
                    await self._replicate_host_profile_batch(repl_host, i)
            except Exception:
                logger.exception(
                    "Exception while replicating to %s: aborting for now", repl_host
                )

    async def _replicate_host_profile_batch(self, host, batchnum):
        logger.info("Replicating profile batch %d to %s", batchnum, host)
        batch_rows = await self.store.get_profile_batch(batchnum)
        batch = {
            UserID(r["user_id"], self.hs.hostname).to_string(): (
                {"display_name": r["displayname"], "avatar_url": r["avatar_url"]}
                if r["active"]
                else None
            )
            for r in batch_rows
        }

        url = "https://%s/_matrix/identity/api/v1/replicate_profiles" % (host,)
        body = {"batchnum": batchnum, "batch": batch, "origin_server": self.hs.hostname}
        signed_body = sign_json(body, self.hs.hostname, self.hs.config.signing_key[0])
        try:
            await self.http_client.post_json_get_json(url, signed_body)
            await self.store.update_replication_batch_for_host(host, batchnum)
            logger.info(
                "Successfully replicated profile batch %d to %s", batchnum, host
            )
        except Exception:
            # This will get retried when the looping call next comes around
            logger.exception(
                "Failed to replicate profile batch %d to %s", batchnum, host
            )
            raise

=======
>>>>>>> 74976a8e
    async def get_profile(self, user_id):
        target_user = UserID.from_string(user_id)

        if self.hs.is_mine(target_user):
            try:
                displayname = await self.store.get_profile_displayname(
                    target_user.localpart
                )
                avatar_url = await self.store.get_profile_avatar_url(
                    target_user.localpart
                )
            except StoreError as e:
                if e.code == 404:
                    raise SynapseError(404, "Profile was not found", Codes.NOT_FOUND)
                raise

            return {"displayname": displayname, "avatar_url": avatar_url}
        else:
            try:
                result = await self.federation.make_query(
                    destination=target_user.domain,
                    query_type="profile",
                    args={"user_id": user_id},
                    ignore_backoff=True,
                )
                return result
            except RequestSendFailed as e:
                raise SynapseError(502, "Failed to fetch profile") from e
            except HttpResponseException as e:
                raise e.to_synapse_error()

    async def get_profile_from_cache(self, user_id):
        """Get the profile information from our local cache. If the user is
        ours then the profile information will always be corect. Otherwise,
        it may be out of date/missing.
        """
        target_user = UserID.from_string(user_id)
        if self.hs.is_mine(target_user):
            try:
                displayname = await self.store.get_profile_displayname(
                    target_user.localpart
                )
                avatar_url = await self.store.get_profile_avatar_url(
                    target_user.localpart
                )
            except StoreError as e:
                if e.code == 404:
                    raise SynapseError(404, "Profile was not found", Codes.NOT_FOUND)
                raise

            return {"displayname": displayname, "avatar_url": avatar_url}
        else:
            profile = await self.store.get_from_remote_profile_cache(user_id)
            return profile or {}

    async def get_displayname(self, target_user):
        if self.hs.is_mine(target_user):
            try:
                displayname = await self.store.get_profile_displayname(
                    target_user.localpart
                )
            except StoreError as e:
                if e.code == 404:
                    raise SynapseError(404, "Profile was not found", Codes.NOT_FOUND)
                raise

            return displayname
        else:
            try:
                result = await self.federation.make_query(
                    destination=target_user.domain,
                    query_type="profile",
                    args={"user_id": target_user.to_string(), "field": "displayname"},
                    ignore_backoff=True,
                )
            except RequestSendFailed as e:
                raise SynapseError(502, "Failed to fetch profile") from e
            except HttpResponseException as e:
                raise e.to_synapse_error()

            return result["displayname"]

    async def set_displayname(
        self, target_user, requester, new_displayname, by_admin=False
    ):
        """Set the displayname of a user

        Args:
            target_user (UserID): the user whose displayname is to be changed.
            requester (Requester): The user attempting to make this change.
            new_displayname (str): The displayname to give this user.
            by_admin (bool): Whether this change was made by an administrator.
        """
        if not self.hs.is_mine(target_user):
            raise SynapseError(400, "User is not hosted on this homeserver")

        if not by_admin and requester and target_user != requester.user:
            raise AuthError(400, "Cannot set another user's displayname")

        if not by_admin and not self.hs.config.enable_set_displayname:
            profile = await self.store.get_profileinfo(target_user.localpart)
            if profile.display_name:
                raise SynapseError(
                    400,
                    "Changing display name is disabled on this server",
                    Codes.FORBIDDEN,
                )

        if not isinstance(new_displayname, str):
            raise SynapseError(400, "Invalid displayname")

        if len(new_displayname) > MAX_DISPLAYNAME_LEN:
            raise SynapseError(
                400, "Displayname is too long (max %i)" % (MAX_DISPLAYNAME_LEN,)
            )

        if new_displayname == "":
            new_displayname = None

        if len(self.hs.config.replicate_user_profiles_to) > 0:
            cur_batchnum = (
                await self.store.get_latest_profile_replication_batch_number()
            )
            new_batchnum = 0 if cur_batchnum is None else cur_batchnum + 1
        else:
            new_batchnum = None

        # If the admin changes the display name of a user, the requesting user cannot send
        # the join event to update the displayname in the rooms.
        # This must be done by the target user himself.
        if by_admin:
            requester = create_requester(target_user)

        await self.store.set_profile_displayname(
            target_user.localpart, new_displayname, new_batchnum
        )

        if self.hs.config.user_directory_search_all_users:
            profile = await self.store.get_profileinfo(target_user.localpart)
            await self.user_directory_handler.handle_local_profile_change(
                target_user.to_string(), profile
            )

        await self._update_join_states(requester, target_user)

        # start a profile replication push
        run_in_background(self._replicate_profiles)

    async def set_active(
        self, users: List[UserID], active: bool, hide: bool,
    ):
        """
        Sets the 'active' flag on a set of user profiles. If set to false, the
        accounts are considered deactivated or hidden.

        If 'hide' is true, then we interpret active=False as a request to try to
        hide the users rather than deactivating them. This means withholding the
        profiles from replication (and mark it as inactive) rather than clearing
        the profile from the HS DB.

        Note that unlike set_displayname and set_avatar_url, this does *not*
        perform authorization checks! This is because the only place it's used
        currently is in account deactivation where we've already done these
        checks anyway.

        Args:
            users: The users to modify
            active: Whether to set the user to active or inactive
            hide: Whether to hide the user (withold from replication). If
                False and active is False, user will have their profile
                erased
        """
        if len(self.replicate_user_profiles_to) > 0:
            cur_batchnum = (
                await self.store.get_latest_profile_replication_batch_number()
            )
            new_batchnum = 0 if cur_batchnum is None else cur_batchnum + 1
        else:
            new_batchnum = None

        await self.store.set_profiles_active(users, active, hide, new_batchnum)

        # start a profile replication push
        run_in_background(self._replicate_profiles)

    async def get_avatar_url(self, target_user):
        if self.hs.is_mine(target_user):
            try:
                avatar_url = await self.store.get_profile_avatar_url(
                    target_user.localpart
                )
            except StoreError as e:
                if e.code == 404:
                    raise SynapseError(404, "Profile was not found", Codes.NOT_FOUND)
                raise
            return avatar_url
        else:
            try:
                result = await self.federation.make_query(
                    destination=target_user.domain,
                    query_type="profile",
                    args={"user_id": target_user.to_string(), "field": "avatar_url"},
                    ignore_backoff=True,
                )
            except RequestSendFailed as e:
                raise SynapseError(502, "Failed to fetch profile") from e
            except HttpResponseException as e:
                raise e.to_synapse_error()

            return result["avatar_url"]

    async def set_avatar_url(
        self, target_user, requester, new_avatar_url, by_admin=False
    ):
        """Set a new avatar URL for a user.

        Args:
            target_user (UserID): the user whose avatar URL is to be changed.
            requester (Requester): The user attempting to make this change.
            new_avatar_url (str): The avatar URL to give this user.
            by_admin (bool): Whether this change was made by an administrator.
        """
        if not self.hs.is_mine(target_user):
            raise SynapseError(400, "User is not hosted on this homeserver")

        if not by_admin and target_user != requester.user:
            raise AuthError(400, "Cannot set another user's avatar_url")

        if not by_admin and not self.hs.config.enable_set_avatar_url:
            profile = await self.store.get_profileinfo(target_user.localpart)
            if profile.avatar_url:
                raise SynapseError(
                    400, "Changing avatar is disabled on this server", Codes.FORBIDDEN
                )

        if not isinstance(new_avatar_url, str):
            raise SynapseError(400, "Invalid displayname")

        if len(new_avatar_url) > MAX_AVATAR_URL_LEN:
            raise SynapseError(
                400, "Avatar URL is too long (max %i)" % (MAX_AVATAR_URL_LEN,)
            )

        # Enforce a max avatar size if one is defined
        if self.max_avatar_size or self.allowed_avatar_mimetypes:
            media_id = self._validate_and_parse_media_id_from_avatar_url(new_avatar_url)

            # Check that this media exists locally
            media_info = await self.store.get_local_media(media_id)
            if not media_info:
                raise SynapseError(
                    400, "Unknown media id supplied", errcode=Codes.NOT_FOUND
                )

            # Ensure avatar does not exceed max allowed avatar size
            media_size = media_info["media_length"]
            if self.max_avatar_size and media_size > self.max_avatar_size:
                raise SynapseError(
                    400,
                    "Avatars must be less than %s bytes in size"
                    % (self.max_avatar_size,),
                    errcode=Codes.TOO_LARGE,
                )

            # Ensure the avatar's file type is allowed
            if (
                self.allowed_avatar_mimetypes
                and media_info["media_type"] not in self.allowed_avatar_mimetypes
            ):
                raise SynapseError(
                    400, "Avatar file type '%s' not allowed" % media_info["media_type"]
                )

        # Same like set_displayname
        if by_admin:
            requester = create_requester(target_user)

        if len(self.hs.config.replicate_user_profiles_to) > 0:
            cur_batchnum = (
                await self.store.get_latest_profile_replication_batch_number()
            )
            new_batchnum = 0 if cur_batchnum is None else cur_batchnum + 1
        else:
            new_batchnum = None

        await self.store.set_profile_avatar_url(
            target_user.localpart, new_avatar_url, new_batchnum
        )

        if self.hs.config.user_directory_search_all_users:
            profile = await self.store.get_profileinfo(target_user.localpart)
            await self.user_directory_handler.handle_local_profile_change(
                target_user.to_string(), profile
            )

        await self._update_join_states(requester, target_user)

        # start a profile replication push
        run_in_background(self._replicate_profiles)

    def _validate_and_parse_media_id_from_avatar_url(self, mxc):
        """Validate and parse a provided avatar url and return the local media id

        Args:
            mxc (str): A mxc URL

        Returns:
            str: The ID of the media
        """
        avatar_pieces = mxc.split("/")
        if len(avatar_pieces) != 4 or avatar_pieces[0] != "mxc:":
            raise SynapseError(400, "Invalid avatar URL '%s' supplied" % mxc)
        return avatar_pieces[-1]

    async def on_profile_query(self, args):
        user = UserID.from_string(args["user_id"])
        if not self.hs.is_mine(user):
            raise SynapseError(400, "User is not hosted on this homeserver")

        just_field = args.get("field", None)

        response = {}
        try:
            if just_field is None or just_field == "displayname":
                response["displayname"] = await self.store.get_profile_displayname(
                    user.localpart
                )

            if just_field is None or just_field == "avatar_url":
                response["avatar_url"] = await self.store.get_profile_avatar_url(
                    user.localpart
                )
        except StoreError as e:
            if e.code == 404:
                raise SynapseError(404, "Profile was not found", Codes.NOT_FOUND)
            raise

        return response

    async def _update_join_states(self, requester, target_user):
        if not self.hs.is_mine(target_user):
            return

        await self.ratelimit(requester)

        # Do not actually update the room state for shadow-banned users.
        if requester.shadow_banned:
            # We randomly sleep a bit just to annoy the requester.
            await self.clock.sleep(random.randint(1, 10))
            return

        room_ids = await self.store.get_rooms_for_user(target_user.to_string())

        for room_id in room_ids:
            handler = self.hs.get_room_member_handler()
            try:
                # Assume the target_user isn't a guest,
                # because we don't let guests set profile or avatar data.
                await handler.update_membership(
                    requester,
                    target_user,
                    room_id,
                    "join",  # We treat a profile update like a join.
                    ratelimit=False,  # Try to hide that these events aren't atomic.
                )
            except Exception as e:
                logger.warning(
                    "Failed to update join event for room %s - %s", room_id, str(e)
                )

    async def check_profile_query_allowed(self, target_user, requester=None):
        """Checks whether a profile query is allowed. If the
        'require_auth_for_profile_requests' config flag is set to True and a
        'requester' is provided, the query is only allowed if the two users
        share a room.

        Args:
            target_user (UserID): The owner of the queried profile.
            requester (None|UserID): The user querying for the profile.

        Raises:
            SynapseError(403): The two users share no room, or ne user couldn't
                be found to be in any room the server is in, and therefore the query
                is denied.
        """

        # Implementation of MSC1301: don't allow looking up profiles if the
        # requester isn't in the same room as the target. We expect requester to
        # be None when this function is called outside of a profile query, e.g.
        # when building a membership event. In this case, we must allow the
        # lookup.
        if (
            not self.hs.config.limit_profile_requests_to_users_who_share_rooms
            or not requester
        ):
            return

        # Always allow the user to query their own profile.
        if target_user.to_string() == requester.to_string():
            return

        try:
            requester_rooms = await self.store.get_rooms_for_user(requester.to_string())
            target_user_rooms = await self.store.get_rooms_for_user(
                target_user.to_string()
            )

            # Check if the room lists have no elements in common.
            if requester_rooms.isdisjoint(target_user_rooms):
                raise SynapseError(403, "Profile isn't available", Codes.FORBIDDEN)
        except StoreError as e:
            if e.code == 404:
                # This likely means that one of the users doesn't exist,
                # so we act as if we couldn't find the profile.
                raise SynapseError(403, "Profile isn't available", Codes.FORBIDDEN)
            raise

    def _start_update_remote_profile_cache(self):
        return run_as_background_process(
            "Update remote profile", self._update_remote_profile_cache
        )

    async def _update_remote_profile_cache(self):
        """Called periodically to check profiles of remote users we haven't
        checked in a while.
        """
        entries = await self.store.get_remote_profile_cache_entries_that_expire(
            last_checked=self.clock.time_msec() - self.PROFILE_UPDATE_EVERY_MS
        )

        for user_id, displayname, avatar_url in entries:
            is_subscribed = await self.store.is_subscribed_remote_profile_for_user(
                user_id
            )
            if not is_subscribed:
                await self.store.maybe_delete_remote_profile_cache(user_id)
                continue

            try:
                profile = await self.federation.make_query(
                    destination=get_domain_from_id(user_id),
                    query_type="profile",
                    args={"user_id": user_id},
                    ignore_backoff=True,
                )
            except Exception:
                logger.exception("Failed to get avatar_url")

                await self.store.update_remote_profile_cache(
                    user_id, displayname, avatar_url
                )
                continue

            new_name = profile.get("displayname")
            new_avatar = profile.get("avatar_url")

            # We always hit update to update the last_check timestamp
            await self.store.update_remote_profile_cache(user_id, new_name, new_avatar)<|MERGE_RESOLUTION|>--- conflicted
+++ resolved
@@ -49,12 +49,10 @@
     delegate to master when necessary.
     """
 
-<<<<<<< HEAD
-    PROFILE_REPLICATE_INTERVAL = 2 * 60 * 1000
-=======
     PROFILE_UPDATE_MS = 60 * 1000
     PROFILE_UPDATE_EVERY_MS = 24 * 60 * 60 * 1000
->>>>>>> 74976a8e
+
+    PROFILE_REPLICATE_INTERVAL = 2 * 60 * 1000
 
     def __init__(self, hs):
         super().__init__(hs)
@@ -66,22 +64,17 @@
 
         self.user_directory_handler = hs.get_user_directory_handler()
 
-<<<<<<< HEAD
         self.http_client = hs.get_simple_http_client()
 
         self.max_avatar_size = hs.config.max_avatar_size
         self.allowed_avatar_mimetypes = hs.config.allowed_avatar_mimetypes
         self.replicate_user_profiles_to = hs.config.replicate_user_profiles_to
 
-        if hs.config.worker_app is None:
-=======
         if hs.config.run_background_tasks:
->>>>>>> 74976a8e
             self.clock.looping_call(
                 self._start_update_remote_profile_cache, self.PROFILE_UPDATE_MS
             )
 
-<<<<<<< HEAD
             if len(self.hs.config.replicate_user_profiles_to) > 0:
                 reactor.callWhenRunning(self._do_assign_profile_replication_batches)
                 reactor.callWhenRunning(self._start_replicate_profiles)
@@ -163,8 +156,6 @@
             )
             raise
 
-=======
->>>>>>> 74976a8e
     async def get_profile(self, user_id):
         target_user = UserID.from_string(user_id)
 
