# Copyright 2021 The Matrix.org Foundation C.I.C.
#
# Licensed under the Apache License, Version 2.0 (the "License");
# you may not use this file except in compliance with the License.
# You may obtain a copy of the License at
#
#     http://www.apache.org/licenses/LICENSE-2.0
#
# Unless required by applicable law or agreed to in writing, software
# distributed under the License is distributed on an "AS IS" BASIS,
# WITHOUT WARRANTIES OR CONDITIONS OF ANY KIND, either express or implied.
# See the License for the specific language governing permissions and
# limitations under the License.

import collections
import itertools
import logging
from http import HTTPStatus
from typing import (
    TYPE_CHECKING,
    Collection,
    Container,
    Dict,
    Iterable,
    List,
    Optional,
    Sequence,
    Set,
    Tuple,
)

from prometheus_client import Counter

from synapse import event_auth
from synapse.api.constants import (
    EventContentFields,
    EventTypes,
    GuestAccess,
    Membership,
    RejectedReason,
    RoomEncryptionAlgorithms,
)
from synapse.api.errors import (
    AuthError,
    Codes,
    FederationError,
    HttpResponseException,
    RequestSendFailed,
    SynapseError,
)
from synapse.api.room_versions import KNOWN_ROOM_VERSIONS, RoomVersion, RoomVersions
from synapse.event_auth import (
    auth_types_for_event,
    check_state_dependent_auth_rules,
    check_state_independent_auth_rules,
    validate_event_for_room_version,
)
from synapse.events import EventBase
from synapse.events.snapshot import EventContext
from synapse.federation.federation_client import InvalidResponseError
from synapse.logging.context import nested_logging_context
from synapse.metrics.background_process_metrics import run_as_background_process
from synapse.replication.http.devices import ReplicationUserDevicesResyncRestServlet
from synapse.replication.http.federation import (
    ReplicationFederationSendEventsRestServlet,
)
from synapse.state import StateResolutionStore
from synapse.storage.databases.main.events_worker import EventRedactBehaviour
from synapse.storage.state import StateFilter
from synapse.types import (
    PersistedEventPosition,
    RoomStreamToken,
    StateMap,
    UserID,
    get_domain_from_id,
)
from synapse.util.async_helpers import Linearizer, concurrently_execute
from synapse.util.iterutils import batch_iter
from synapse.util.retryutils import NotRetryingDestination
from synapse.util.stringutils import shortstr

if TYPE_CHECKING:
    from synapse.server import HomeServer


logger = logging.getLogger(__name__)

soft_failed_event_counter = Counter(
    "synapse_federation_soft_failed_events_total",
    "Events received over federation that we marked as soft_failed",
)


class FederationEventHandler:
    """Handles events that originated from federation.

    Responsible for handing incoming events and passing them on to the rest
    of the homeserver (including auth and state conflict resolutions)
    """

    def __init__(self, hs: "HomeServer"):
        self._store = hs.get_datastores().main
        self._storage_controllers = hs.get_storage_controllers()
        self._state_storage_controller = self._storage_controllers.state

        self._state_handler = hs.get_state_handler()
        self._event_creation_handler = hs.get_event_creation_handler()
        self._event_auth_handler = hs.get_event_auth_handler()
        self._message_handler = hs.get_message_handler()
        self._bulk_push_rule_evaluator = hs.get_bulk_push_rule_evaluator()
        self._state_resolution_handler = hs.get_state_resolution_handler()
        # avoid a circular dependency by deferring execution here
        self._get_room_member_handler = hs.get_room_member_handler

        self._federation_client = hs.get_federation_client()
        self._third_party_event_rules = hs.get_third_party_event_rules()
        self._notifier = hs.get_notifier()

        self._is_mine_id = hs.is_mine_id
        self._server_name = hs.hostname
        self._instance_name = hs.get_instance_name()

        self._config = hs.config
        self._ephemeral_messages_enabled = hs.config.server.enable_ephemeral_messages

        self._send_events = ReplicationFederationSendEventsRestServlet.make_client(hs)
        if hs.config.worker.worker_app:
            self._user_device_resync = (
                ReplicationUserDevicesResyncRestServlet.make_client(hs)
            )
        else:
            self._device_list_updater = hs.get_device_handler().device_list_updater

        # When joining a room we need to queue any events for that room up.
        # For each room, a list of (pdu, origin) tuples.
        # TODO: replace this with something more elegant, probably based around the
        # federation event staging area.
        self.room_queues: Dict[str, List[Tuple[EventBase, str]]] = {}

        self._room_pdu_linearizer = Linearizer("fed_room_pdu")

    async def on_receive_pdu(self, origin: str, pdu: EventBase) -> None:
        """Process a PDU received via a federation /send/ transaction

        Args:
            origin: server which initiated the /send/ transaction. Will
                be used to fetch missing events or state.
            pdu: received PDU
        """

        # We should never see any outliers here.
        assert not pdu.internal_metadata.outlier

        room_id = pdu.room_id
        event_id = pdu.event_id

        # We reprocess pdus when we have seen them only as outliers
        existing = await self._store.get_event(
            event_id, allow_none=True, allow_rejected=True
        )

        # FIXME: Currently we fetch an event again when we already have it
        # if it has been marked as an outlier.
        if existing:
            if not existing.internal_metadata.is_outlier():
                logger.info(
                    "Ignoring received event %s which we have already seen", event_id
                )
                return
            if pdu.internal_metadata.is_outlier():
                logger.info(
                    "Ignoring received outlier %s which we already have as an outlier",
                    event_id,
                )
                return
            logger.info("De-outliering event %s", event_id)

        # do some initial sanity-checking of the event. In particular, make
        # sure it doesn't have hundreds of prev_events or auth_events, which
        # could cause a huge state resolution or cascade of event fetches.
        try:
            self._sanity_check_event(pdu)
        except SynapseError as err:
            logger.warning("Received event failed sanity checks")
            raise FederationError("ERROR", err.code, err.msg, affected=pdu.event_id)

        # If we are currently in the process of joining this room, then we
        # queue up events for later processing.
        if room_id in self.room_queues:
            logger.info(
                "Queuing PDU from %s for now: join in progress",
                origin,
            )
            self.room_queues[room_id].append((pdu, origin))
            return

        # If we're not in the room just ditch the event entirely. This is
        # probably an old server that has come back and thinks we're still in
        # the room (or we've been rejoined to the room by a state reset).
        #
        # Note that if we were never in the room then we would have already
        # dropped the event, since we wouldn't know the room version.
        is_in_room = await self._event_auth_handler.check_host_in_room(
            room_id, self._server_name
        )
        if not is_in_room:
            logger.info(
                "Ignoring PDU from %s as we're not in the room",
                origin,
            )
            return None

        # Try to fetch any missing prev events to fill in gaps in the graph
        prevs = set(pdu.prev_event_ids())
        seen = await self._store.have_events_in_timeline(prevs)
        missing_prevs = prevs - seen

        if missing_prevs:
            # We only backfill backwards to the min depth.
            min_depth = await self._store.get_min_depth(pdu.room_id)
            logger.debug("min_depth: %d", min_depth)

            if min_depth is not None and pdu.depth > min_depth:
                # If we're missing stuff, ensure we only fetch stuff one
                # at a time.
                logger.info(
                    "Acquiring room lock to fetch %d missing prev_events: %s",
                    len(missing_prevs),
                    shortstr(missing_prevs),
                )
                async with self._room_pdu_linearizer.queue(pdu.room_id):
                    logger.info(
                        "Acquired room lock to fetch %d missing prev_events",
                        len(missing_prevs),
                    )

                    try:
                        await self._get_missing_events_for_pdu(
                            origin, pdu, prevs, min_depth
                        )
                    except Exception as e:
                        raise Exception(
                            "Error fetching missing prev_events for %s: %s"
                            % (event_id, e)
                        ) from e

                # Update the set of things we've seen after trying to
                # fetch the missing stuff
                seen = await self._store.have_events_in_timeline(prevs)
                missing_prevs = prevs - seen

                if not missing_prevs:
                    logger.info("Found all missing prev_events")

            if missing_prevs:
                # since this event was pushed to us, it is possible for it to
                # become the only forward-extremity in the room, and we would then
                # trust its state to be the state for the whole room. This is very
                # bad. Further, if the event was pushed to us, there is no excuse
                # for us not to have all the prev_events. (XXX: apart from
                # min_depth?)
                #
                # We therefore reject any such events.
                logger.warning(
                    "Rejecting: failed to fetch %d prev events: %s",
                    len(missing_prevs),
                    shortstr(missing_prevs),
                )
                raise FederationError(
                    "ERROR",
                    403,
                    (
                        "Your server isn't divulging details about prev_events "
                        "referenced in this event."
                    ),
                    affected=pdu.event_id,
                )

        await self._process_received_pdu(origin, pdu, state_ids=None)

    async def on_send_membership_event(
        self, origin: str, event: EventBase
    ) -> Tuple[EventBase, EventContext]:
        """
        We have received a join/leave/knock event for a room via send_join/leave/knock.

        Verify that event and send it into the room on the remote homeserver's behalf.

        This is quite similar to on_receive_pdu, with the following principal
        differences:
          * only membership events are permitted (and only events with
            sender==state_key -- ie, no kicks or bans)
          * *We* send out the event on behalf of the remote server.
          * We enforce the membership restrictions of restricted rooms.
          * Rejected events result in an exception rather than being stored.

        There are also other differences, however it is not clear if these are by
        design or omission. In particular, we do not attempt to backfill any missing
        prev_events.

        Args:
            origin: The homeserver of the remote (joining/invited/knocking) user.
            event: The member event that has been signed by the remote homeserver.

        Returns:
            The event and context of the event after inserting it into the room graph.

        Raises:
            SynapseError if the event is not accepted into the room
        """
        logger.debug(
            "on_send_membership_event: Got event: %s, signatures: %s",
            event.event_id,
            event.signatures,
        )

        if get_domain_from_id(event.sender) != origin:
            logger.info(
                "Got send_membership request for user %r from different origin %s",
                event.sender,
                origin,
            )
            raise SynapseError(403, "User not from origin", Codes.FORBIDDEN)

        if event.sender != event.state_key:
            raise SynapseError(400, "state_key and sender must match", Codes.BAD_JSON)

        assert not event.internal_metadata.outlier

        # Send this event on behalf of the other server.
        #
        # The remote server isn't a full participant in the room at this point, so
        # may not have an up-to-date list of the other homeservers participating in
        # the room, so we send it on their behalf.
        event.internal_metadata.send_on_behalf_of = origin

        context = await self._state_handler.compute_event_context(event)
        await self._check_event_auth(origin, event, context)
        if context.rejected:
            raise SynapseError(
                403, f"{event.membership} event was rejected", Codes.FORBIDDEN
            )

        # for joins, we need to check the restrictions of restricted rooms
        if event.membership == Membership.JOIN:
            await self.check_join_restrictions(context, event)

        # for knock events, we run the third-party event rules. It's not entirely clear
        # why we don't do this for other sorts of membership events.
        if event.membership == Membership.KNOCK:
            event_allowed, _ = await self._third_party_event_rules.check_event_allowed(
                event, context
            )
            if not event_allowed:
                logger.info("Sending of knock %s forbidden by third-party rules", event)
                raise SynapseError(
                    403, "This event is not allowed in this context", Codes.FORBIDDEN
                )

        # all looks good, we can persist the event.

        # First, precalculate the joined hosts so that the federation sender doesn't
        # need to.
        await self._event_creation_handler.cache_joined_hosts_for_event(event, context)

        await self._check_for_soft_fail(event, None, origin=origin)
        await self._run_push_actions_and_persist_event(event, context)
        return event, context

    async def check_join_restrictions(
        self, context: EventContext, event: EventBase
    ) -> None:
        """Check that restrictions in restricted join rules are matched

        Called when we receive a join event via send_join.

        Raises an auth error if the restrictions are not matched.
        """
        prev_state_ids = await context.get_prev_state_ids()

        # Check if the user is already in the room or invited to the room.
        user_id = event.state_key
        prev_member_event_id = prev_state_ids.get((EventTypes.Member, user_id), None)
        prev_member_event = None
        if prev_member_event_id:
            prev_member_event = await self._store.get_event(prev_member_event_id)

        # Check if the member should be allowed access via membership in a space.
        await self._event_auth_handler.check_restricted_join_rules(
            prev_state_ids,
            event.room_version,
            user_id,
            prev_member_event,
        )

    async def process_remote_join(
        self,
        origin: str,
        room_id: str,
        auth_events: List[EventBase],
        state: List[EventBase],
        event: EventBase,
        room_version: RoomVersion,
        partial_state: bool,
    ) -> int:
        """Persists the events returned by a send_join

        Checks the auth chain is valid (and passes auth checks) for the
        state and event. Then persists all of the events.
        Notifies about the persisted events where appropriate.

        Args:
            origin: Where the events came from
            room_id:
            auth_events
            state
            event
            room_version: The room version we expect this room to have, and
                will raise if it doesn't match the version in the create event.
            partial_state: True if the state omits non-critical membership events

        Returns:
            The stream ID after which all events have been persisted.

        Raises:
            SynapseError if the response is in some way invalid.
        """
        create_event = None
        for e in state:
            if (e.type, e.state_key) == (EventTypes.Create, ""):
                create_event = e
                break

        if create_event is None:
            # If the state doesn't have a create event then the room is
            # invalid, and it would fail auth checks anyway.
            raise SynapseError(400, "No create event in state")

        room_version_id = create_event.content.get(
            "room_version", RoomVersions.V1.identifier
        )

        if room_version.identifier != room_version_id:
            raise SynapseError(400, "Room version mismatch")

        # persist the auth chain and state events.
        #
        # any invalid events here will be marked as rejected, and we'll carry on.
        #
        # any events whose auth events are missing (ie, not in the send_join response,
        # and not already in our db) will just be ignored. This is correct behaviour,
        # because the reason that auth_events are missing might be due to us being
        # unable to validate their signatures. The fact that we can't validate their
        # signatures right now doesn't mean that we will *never* be able to, so it
        # is premature to reject them.
        #
        await self._auth_and_persist_outliers(
            room_id, itertools.chain(auth_events, state)
        )

        # and now persist the join event itself.
        logger.info(
            "Peristing join-via-remote %s (partial_state: %s)", event, partial_state
        )
        with nested_logging_context(suffix=event.event_id):
            context = await self._state_handler.compute_event_context(
                event,
                state_ids_before_event={
                    (e.type, e.state_key): e.event_id for e in state
                },
                partial_state=partial_state,
            )

            await self._check_event_auth(origin, event, context)
            if context.rejected:
                raise SynapseError(400, "Join event was rejected")

            # the remote server is responsible for sending our join event to the rest
            # of the federation. Indeed, attempting to do so will result in problems
            # when we try to look up the state before the join (to get the server list)
            # and discover that we do not have it.
            event.internal_metadata.proactively_send = False

            stream_id_after_persist = await self.persist_events_and_notify(
                room_id, [(event, context)]
            )

            # If we're joining the room again, check if there is new marker
            # state indicating that there is new history imported somewhere in
            # the DAG. Multiple markers can exist in the current state with
            # unique state_keys.
            #
            # Do this after the state from the remote join was persisted (via
            # `persist_events_and_notify`). Otherwise we can run into a
            # situation where the create event doesn't exist yet in the
            # `current_state_events`
            for e in state:
                await self._handle_marker_event(origin, e)

            return stream_id_after_persist

    async def update_state_for_partial_state_event(
        self, destination: str, event: EventBase
    ) -> None:
        """Recalculate the state at an event as part of a de-partial-stating process

        Args:
            destination: server to request full state from
            event: partial-state event to be de-partial-stated

        Raises:
            FederationError if we fail to request state from the remote server.
        """
        logger.info("Updating state for %s", event.event_id)
        with nested_logging_context(suffix=event.event_id):
            # if we have all the event's prev_events, then we can work out the
            # state based on their states. Otherwise, we request it from the destination
            # server.
            #
            # This is the same operation as we do when we receive a regular event
            # over federation.
            state_ids = await self._resolve_state_at_missing_prevs(destination, event)

            # build a new state group for it if need be
            context = await self._state_handler.compute_event_context(
                event,
                state_ids_before_event=state_ids,
            )
            if context.partial_state:
                # this can happen if some or all of the event's prev_events still have
                # partial state - ie, an event has an earlier stream_ordering than one
                # or more of its prev_events, so we de-partial-state it before its
                # prev_events.
                #
                # TODO(faster_joins): we probably need to be more intelligent, and
                #    exclude partial-state prev_events from consideration
                #    https://github.com/matrix-org/synapse/issues/13001
                logger.warning(
                    "%s still has partial state: can't de-partial-state it yet",
                    event.event_id,
                )
                return
            await self._store.update_state_for_partial_state_event(event, context)
            self._state_storage_controller.notify_event_un_partial_stated(
                event.event_id
            )

    async def backfill(
        self, dest: str, room_id: str, limit: int, extremities: Collection[str]
    ) -> None:
        """Trigger a backfill request to `dest` for the given `room_id`

        This will attempt to get more events from the remote. If the other side
        has no new events to offer, this will return an empty list.

        As the events are received, we check their signatures, and also do some
        sanity-checking on them. If any of the backfilled events are invalid,
        this method throws a SynapseError.

        We might also raise an InvalidResponseError if the response from the remote
        server is just bogus.

        TODO: make this more useful to distinguish failures of the remote
        server from invalid events (there is probably no point in trying to
        re-fetch invalid events from every other HS in the room.)
        """
        if dest == self._server_name:
            raise SynapseError(400, "Can't backfill from self.")

        events = await self._federation_client.backfill(
            dest, room_id, limit=limit, extremities=extremities
        )

        if not events:
            return

        # if there are any events in the wrong room, the remote server is buggy and
        # should not be trusted.
        for ev in events:
            if ev.room_id != room_id:
                raise InvalidResponseError(
                    f"Remote server {dest} returned event {ev.event_id} which is in "
                    f"room {ev.room_id}, when we were backfilling in {room_id}"
                )

        await self._process_pulled_events(
            dest,
            events,
            backfilled=True,
        )

    async def _get_missing_events_for_pdu(
        self, origin: str, pdu: EventBase, prevs: Set[str], min_depth: int
    ) -> None:
        """
        Args:
            origin: Origin of the pdu. Will be called to get the missing events
            pdu: received pdu
            prevs: List of event ids which we are missing
            min_depth: Minimum depth of events to return.
        """

        room_id = pdu.room_id
        event_id = pdu.event_id

        seen = await self._store.have_events_in_timeline(prevs)

        if not prevs - seen:
            return

        latest_list = await self._store.get_latest_event_ids_in_room(room_id)

        # We add the prev events that we have seen to the latest
        # list to ensure the remote server doesn't give them to us
        latest = set(latest_list)
        latest |= seen

        logger.info(
            "Requesting missing events between %s and %s",
            shortstr(latest),
            event_id,
        )

        # XXX: we set timeout to 10s to help workaround
        # https://github.com/matrix-org/synapse/issues/1733.
        # The reason is to avoid holding the linearizer lock
        # whilst processing inbound /send transactions, causing
        # FDs to stack up and block other inbound transactions
        # which empirically can currently take up to 30 minutes.
        #
        # N.B. this explicitly disables retry attempts.
        #
        # N.B. this also increases our chances of falling back to
        # fetching fresh state for the room if the missing event
        # can't be found, which slightly reduces our security.
        # it may also increase our DAG extremity count for the room,
        # causing additional state resolution?  See #1760.
        # However, fetching state doesn't hold the linearizer lock
        # apparently.
        #
        # see https://github.com/matrix-org/synapse/pull/1744
        #
        # ----
        #
        # Update richvdh 2018/09/18: There are a number of problems with timing this
        # request out aggressively on the client side:
        #
        # - it plays badly with the server-side rate-limiter, which starts tarpitting you
        #   if you send too many requests at once, so you end up with the server carefully
        #   working through the backlog of your requests, which you have already timed
        #   out.
        #
        # - for this request in particular, we now (as of
        #   https://github.com/matrix-org/synapse/pull/3456) reject any PDUs where the
        #   server can't produce a plausible-looking set of prev_events - so we becone
        #   much more likely to reject the event.
        #
        # - contrary to what it says above, we do *not* fall back to fetching fresh state
        #   for the room if get_missing_events times out. Rather, we give up processing
        #   the PDU whose prevs we are missing, which then makes it much more likely that
        #   we'll end up back here for the *next* PDU in the list, which exacerbates the
        #   problem.
        #
        # - the aggressive 10s timeout was introduced to deal with incoming federation
        #   requests taking 8 hours to process. It's not entirely clear why that was going
        #   on; certainly there were other issues causing traffic storms which are now
        #   resolved, and I think in any case we may be more sensible about our locking
        #   now. We're *certainly* more sensible about our logging.
        #
        # All that said: Let's try increasing the timeout to 60s and see what happens.

        try:
            missing_events = await self._federation_client.get_missing_events(
                origin,
                room_id,
                earliest_events_ids=list(latest),
                latest_events=[pdu],
                limit=10,
                min_depth=min_depth,
                timeout=60000,
            )
        except (RequestSendFailed, HttpResponseException, NotRetryingDestination) as e:
            # We failed to get the missing events, but since we need to handle
            # the case of `get_missing_events` not returning the necessary
            # events anyway, it is safe to simply log the error and continue.
            logger.warning("Failed to get prev_events: %s", e)
            return

        logger.info("Got %d prev_events", len(missing_events))
        await self._process_pulled_events(origin, missing_events, backfilled=False)

    async def _process_pulled_events(
        self, origin: str, events: Iterable[EventBase], backfilled: bool
    ) -> None:
        """Process a batch of events we have pulled from a remote server

        Pulls in any events required to auth the events, persists the received events,
        and notifies clients, if appropriate.

        Assumes the events have already had their signatures and hashes checked.

        Params:
            origin: The server we received these events from
            events: The received events.
            backfilled: True if this is part of a historical batch of events (inhibits
                notification to clients, and validation of device keys.)
        """
        logger.debug(
            "processing pulled backfilled=%s events=%s",
            backfilled,
            [
                "event_id=%s,depth=%d,body=%s,prevs=%s\n"
                % (
                    event.event_id,
                    event.depth,
                    event.content.get("body", event.type),
                    event.prev_event_ids(),
                )
                for event in events
            ],
        )

        # We want to sort these by depth so we process them and
        # tell clients about them in order.
        sorted_events = sorted(events, key=lambda x: x.depth)
        for ev in sorted_events:
            with nested_logging_context(ev.event_id):
                await self._process_pulled_event(origin, ev, backfilled=backfilled)

    async def _process_pulled_event(
        self, origin: str, event: EventBase, backfilled: bool
    ) -> None:
        """Process a single event that we have pulled from a remote server

        Pulls in any events required to auth the event, persists the received event,
        and notifies clients, if appropriate.

        Assumes the event has already had its signatures and hashes checked.

        This is somewhat equivalent to on_receive_pdu, but applies somewhat different
        logic in the case that we are missing prev_events (in particular, it just
        requests the state at that point, rather than triggering a get_missing_events) -
        so is appropriate when we have pulled the event from a remote server, rather
        than having it pushed to us.

        Params:
            origin: The server we received this event from
            events: The received event
            backfilled: True if this is part of a historical batch of events (inhibits
                notification to clients, and validation of device keys.)
        """
        logger.info("Processing pulled event %s", event)

        # these should not be outliers.
        assert (
            not event.internal_metadata.is_outlier()
        ), "pulled event unexpectedly flagged as outlier"

        event_id = event.event_id

        existing = await self._store.get_event(
            event_id, allow_none=True, allow_rejected=True
        )
        if existing:
            if not existing.internal_metadata.is_outlier():
                logger.info(
                    "Ignoring received event %s which we have already seen",
                    event_id,
                )
                return
            logger.info("De-outliering event %s", event_id)

        try:
            self._sanity_check_event(event)
        except SynapseError as err:
            logger.warning("Event %s failed sanity check: %s", event_id, err)
            return

        try:
            state_ids = await self._resolve_state_at_missing_prevs(origin, event)
            # TODO(faster_joins): make sure that _resolve_state_at_missing_prevs does
            #   not return partial state
            #   https://github.com/matrix-org/synapse/issues/13002

            await self._process_received_pdu(
                origin, event, state_ids=state_ids, backfilled=backfilled
            )
        except FederationError as e:
            if e.code == 403:
                logger.warning("Pulled event %s failed history check.", event_id)
            else:
                raise

    async def _resolve_state_at_missing_prevs(
        self, dest: str, event: EventBase
    ) -> Optional[StateMap[str]]:
        """Calculate the state at an event with missing prev_events.

        This is used when we have pulled a batch of events from a remote server, and
        still don't have all the prev_events.

        If we already have all the prev_events for `event`, this method does nothing.

        Otherwise, the missing prevs become new backwards extremities, and we fall back
        to asking the remote server for the state after each missing `prev_event`,
        and resolving across them.

        That's ok provided we then resolve the state against other bits of the DAG
        before using it - in other words, that the received event `event` is not going
        to become the only forwards_extremity in the room (which will ensure that you
        can't just take over a room by sending an event, withholding its prev_events,
        and declaring yourself to be an admin in the subsequent state request).

        In other words: we should only call this method if `event` has been *pulled*
        as part of a batch of missing prev events, or similar.

        Params:
            dest: the remote server to ask for state at the missing prevs. Typically,
                this will be the server we got `event` from.
            event: an event to check for missing prevs.

        Returns:
            if we already had all the prev events, `None`. Otherwise, returns
            the event ids of the state at `event`.

        Raises:
            FederationError if we fail to get the state from the remote server after any
                missing `prev_event`s.
        """
        room_id = event.room_id
        event_id = event.event_id

        prevs = set(event.prev_event_ids())
        seen = await self._store.have_events_in_timeline(prevs)
        missing_prevs = prevs - seen

        if not missing_prevs:
            return None

        logger.info(
            "Event %s is missing prev_events %s: calculating state for a "
            "backwards extremity",
            event_id,
            shortstr(missing_prevs),
        )
        # Calculate the state after each of the previous events, and
        # resolve them to find the correct state at the current event.

        try:
            # Get the state of the events we know about
            ours = await self._state_storage_controller.get_state_groups_ids(
                room_id, seen
            )

            # state_maps is a list of mappings from (type, state_key) to event_id
            state_maps: List[StateMap[str]] = list(ours.values())

            # we don't need this any more, let's delete it.
            del ours

            # Ask the remote server for the states we don't
            # know about
            for p in missing_prevs:
                logger.info("Requesting state after missing prev_event %s", p)

                with nested_logging_context(p):
                    # note that if any of the missing prevs share missing state or
                    # auth events, the requests to fetch those events are deduped
                    # by the get_pdu_cache in federation_client.
                    remote_state_map = (
                        await self._get_state_ids_after_missing_prev_event(
                            dest, room_id, p
                        )
                    )

                    state_maps.append(remote_state_map)

            room_version = await self._store.get_room_version_id(room_id)
            state_map = await self._state_resolution_handler.resolve_events_with_store(
                room_id,
                room_version,
                state_maps,
                event_map={event_id: event},
                state_res_store=StateResolutionStore(self._store),
            )

        except Exception:
            logger.warning(
                "Error attempting to resolve state at missing prev_events",
                exc_info=True,
            )
            raise FederationError(
                "ERROR",
                403,
                "We can't get valid state history.",
                affected=event_id,
            )
        return state_map

    async def _get_state_ids_after_missing_prev_event(
        self,
        destination: str,
        room_id: str,
        event_id: str,
    ) -> StateMap[str]:
        """Requests all of the room state at a given event from a remote homeserver.

        Args:
            destination: The remote homeserver to query for the state.
            room_id: The id of the room we're interested in.
            event_id: The id of the event we want the state at.

        Returns:
            The event ids of the state *after* the given event.

        Raises:
            InvalidResponseError: if the remote homeserver's response contains fields
                of the wrong type.
        """
        (
            state_event_ids,
            auth_event_ids,
        ) = await self._federation_client.get_room_state_ids(
            destination, room_id, event_id=event_id
        )

        logger.debug(
            "state_ids returned %i state events, %i auth events",
            len(state_event_ids),
            len(auth_event_ids),
        )

        # Start by checking events we already have in the DB
        desired_events = set(state_event_ids)
        desired_events.add(event_id)
        logger.debug("Fetching %i events from cache/store", len(desired_events))
        have_events = await self._store.have_seen_events(room_id, desired_events)

        missing_desired_events = desired_events - have_events
        logger.debug(
            "We are missing %i events (got %i)",
            len(missing_desired_events),
            len(have_events),
        )

        # We probably won't need most of the auth events, so let's just check which
        # we have for now, rather than thrashing the event cache with them all
        # unnecessarily.

        # TODO: we probably won't actually need all of the auth events, since we
        #   already have a bunch of the state events. It would be nice if the
        #   federation api gave us a way of finding out which we actually need.

        missing_auth_events = set(auth_event_ids) - have_events
        missing_auth_events.difference_update(
            await self._store.have_seen_events(room_id, missing_auth_events)
        )
        logger.debug("We are also missing %i auth events", len(missing_auth_events))

        missing_events = missing_desired_events | missing_auth_events

        # Making an individual request for each of 1000s of events has a lot of
        # overhead. On the other hand, we don't really want to fetch all of the events
        # if we already have most of them.
        #
        # As an arbitrary heuristic, if we are missing more than 10% of the events, then
        # we fetch the whole state.
        #
        # TODO: might it be better to have an API which lets us do an aggregate event
        #   request
        if (len(missing_events) * 10) >= len(auth_event_ids) + len(state_event_ids):
            logger.debug("Requesting complete state from remote")
            await self._get_state_and_persist(destination, room_id, event_id)
        else:
            logger.debug("Fetching %i events from remote", len(missing_events))
            await self._get_events_and_persist(
                destination=destination, room_id=room_id, event_ids=missing_events
            )

        # We now need to fill out the state map, which involves fetching the
        # type and state key for each event ID in the state.
        state_map = {}

        event_metadata = await self._store.get_metadata_for_events(state_event_ids)
        for state_event_id, metadata in event_metadata.items():
            if metadata.room_id != room_id:
                # This is a bogus situation, but since we may only discover it a long time
                # after it happened, we try our best to carry on, by just omitting the
                # bad events from the returned state set.
                #
                # This can happen if a remote server claims that the state or
                # auth_events at an event in room A are actually events in room B
                logger.warning(
                    "Remote server %s claims event %s in room %s is an auth/state "
                    "event in room %s",
                    destination,
                    state_event_id,
                    metadata.room_id,
                    room_id,
                )
                continue

            if metadata.state_key is None:
                logger.warning(
                    "Remote server gave us non-state event in state: %s", state_event_id
                )
                continue

            state_map[(metadata.event_type, metadata.state_key)] = state_event_id

        # if we couldn't get the prev event in question, that's a problem.
        remote_event = await self._store.get_event(
            event_id,
            allow_none=True,
            allow_rejected=True,
            redact_behaviour=EventRedactBehaviour.as_is,
        )
        if not remote_event:
            raise Exception("Unable to get missing prev_event %s" % (event_id,))

        # missing state at that event is a warning, not a blocker
        # XXX: this doesn't sound right? it means that we'll end up with incomplete
        #   state.
        failed_to_fetch = desired_events - event_metadata.keys()
        if failed_to_fetch:
            logger.warning(
                "Failed to fetch missing state events for %s %s",
                event_id,
                failed_to_fetch,
            )

        if remote_event.is_state() and remote_event.rejected_reason is None:
            state_map[
                (remote_event.type, remote_event.state_key)
            ] = remote_event.event_id

        return state_map

    async def _get_state_and_persist(
        self, destination: str, room_id: str, event_id: str
    ) -> None:
        """Get the complete room state at a given event, and persist any new events
        as outliers"""
        room_version = await self._store.get_room_version(room_id)
        auth_events, state_events = await self._federation_client.get_room_state(
            destination, room_id, event_id=event_id, room_version=room_version
        )
        logger.info("/state returned %i events", len(auth_events) + len(state_events))

        await self._auth_and_persist_outliers(
            room_id, itertools.chain(auth_events, state_events)
        )

        # we also need the event itself.
        if not await self._store.have_seen_event(room_id, event_id):
            await self._get_events_and_persist(
                destination=destination, room_id=room_id, event_ids=(event_id,)
            )

    async def _process_received_pdu(
        self,
        origin: str,
        event: EventBase,
        state_ids: Optional[StateMap[str]],
        backfilled: bool = False,
    ) -> None:
        """Called when we have a new non-outlier event.

        This is called when we have a new event to add to the room DAG. This can be
        due to:
           * events received directly via a /send request
           * events retrieved via get_missing_events after a /send request
           * events backfilled after a client request.

        It's not currently used for events received from incoming send_{join,knock,leave}
        requests (which go via on_send_membership_event), nor for joins created by a
        remote join dance (which go via process_remote_join).

        We need to do auth checks and put it through the StateHandler.

        Args:
            origin: server sending the event

            event: event to be persisted

            state_ids: Normally None, but if we are handling a gap in the graph
                (ie, we are missing one or more prev_events), the resolved state at the
                event

            backfilled: True if this is part of a historical batch of events (inhibits
                notification to clients, and validation of device keys.)
        """
        logger.debug("Processing event: %s", event)
        assert not event.internal_metadata.outlier

        context = await self._state_handler.compute_event_context(
            event,
            state_ids_before_event=state_ids,
        )
        try:
<<<<<<< HEAD
            context = await self._state_handler.compute_event_context(
                event,
                state_ids_before_event=state_ids,
            )
            await self._check_event_auth(origin, event, context)
=======
            context = await self._check_event_auth(
                origin,
                event,
                context,
            )
>>>>>>> 5296c094
        except AuthError as e:
            # This happens only if we couldn't find the auth events. We'll already have
            # logged a warning, so now we just convert to a FederationError.
            raise FederationError("ERROR", e.code, e.msg, affected=event.event_id)

        if not backfilled and not context.rejected:
            # For new (non-backfilled and non-outlier) events we check if the event
            # passes auth based on the current state. If it doesn't then we
            # "soft-fail" the event.
            await self._check_for_soft_fail(event, state_ids, origin=origin)

        await self._run_push_actions_and_persist_event(event, context, backfilled)

        await self._handle_marker_event(origin, event)

        if backfilled or context.rejected:
            return

        await self._maybe_kick_guest_users(event)

        # For encrypted messages we check that we know about the sending device,
        # if we don't then we mark the device cache for that user as stale.
        if event.type == EventTypes.Encrypted:
            device_id = event.content.get("device_id")
            sender_key = event.content.get("sender_key")

            cached_devices = await self._store.get_cached_devices_for_user(event.sender)

            resync = False  # Whether we should resync device lists.

            device = None
            if device_id is not None:
                device = cached_devices.get(device_id)
                if device is None:
                    logger.info(
                        "Received event from remote device not in our cache: %s %s",
                        event.sender,
                        device_id,
                    )
                    resync = True

            # We also check if the `sender_key` matches what we expect.
            if sender_key is not None:
                # Figure out what sender key we're expecting. If we know the
                # device and recognize the algorithm then we can work out the
                # exact key to expect. Otherwise check it matches any key we
                # have for that device.

                current_keys: Container[str] = []

                if device:
                    keys = device.get("keys", {}).get("keys", {})

                    if (
                        event.content.get("algorithm")
                        == RoomEncryptionAlgorithms.MEGOLM_V1_AES_SHA2
                    ):
                        # For this algorithm we expect a curve25519 key.
                        key_name = "curve25519:%s" % (device_id,)
                        current_keys = [keys.get(key_name)]
                    else:
                        # We don't know understand the algorithm, so we just
                        # check it matches a key for the device.
                        current_keys = keys.values()
                elif device_id:
                    # We don't have any keys for the device ID.
                    pass
                else:
                    # The event didn't include a device ID, so we just look for
                    # keys across all devices.
                    current_keys = [
                        key
                        for device in cached_devices.values()
                        for key in device.get("keys", {}).get("keys", {}).values()
                    ]

                # We now check that the sender key matches (one of) the expected
                # keys.
                if sender_key not in current_keys:
                    logger.info(
                        "Received event from remote device with unexpected sender key: %s %s: %s",
                        event.sender,
                        device_id or "<no device_id>",
                        sender_key,
                    )
                    resync = True

            if resync:
                run_as_background_process(
                    "resync_device_due_to_pdu",
                    self._resync_device,
                    event.sender,
                )

    async def _resync_device(self, sender: str) -> None:
        """We have detected that the device list for the given user may be out
        of sync, so we try and resync them.
        """

        try:
            await self._store.mark_remote_user_device_cache_as_stale(sender)

            # Immediately attempt a resync in the background
            if self._config.worker.worker_app:
                await self._user_device_resync(user_id=sender)
            else:
                await self._device_list_updater.user_device_resync(sender)
        except Exception:
            logger.exception("Failed to resync device for %s", sender)

    async def _handle_marker_event(self, origin: str, marker_event: EventBase) -> None:
        """Handles backfilling the insertion event when we receive a marker
        event that points to one.

        Args:
            origin: Origin of the event. Will be called to get the insertion event
            marker_event: The event to process
        """

        if marker_event.type != EventTypes.MSC2716_MARKER:
            # Not a marker event
            return

        if marker_event.rejected_reason is not None:
            # Rejected event
            return

        # Skip processing a marker event if the room version doesn't
        # support it or the event is not from the room creator.
        room_version = await self._store.get_room_version(marker_event.room_id)
        create_event = await self._store.get_create_event_for_room(marker_event.room_id)
        room_creator = create_event.content.get(EventContentFields.ROOM_CREATOR)
        if not room_version.msc2716_historical and (
            not self._config.experimental.msc2716_enabled
            or marker_event.sender != room_creator
        ):
            return

        logger.debug("_handle_marker_event: received %s", marker_event)

        insertion_event_id = marker_event.content.get(
            EventContentFields.MSC2716_MARKER_INSERTION
        )

        if insertion_event_id is None:
            # Nothing to retrieve then (invalid marker)
            return

        already_seen_insertion_event = await self._store.have_seen_event(
            marker_event.room_id, insertion_event_id
        )
        if already_seen_insertion_event:
            # No need to process a marker again if we have already seen the
            # insertion event that it was pointing to
            return

        logger.debug(
            "_handle_marker_event: backfilling insertion event %s", insertion_event_id
        )

        await self._get_events_and_persist(
            origin,
            marker_event.room_id,
            [insertion_event_id],
        )

        insertion_event = await self._store.get_event(
            insertion_event_id, allow_none=True
        )
        if insertion_event is None:
            logger.warning(
                "_handle_marker_event: server %s didn't return insertion event %s for marker %s",
                origin,
                insertion_event_id,
                marker_event.event_id,
            )
            return

        logger.debug(
            "_handle_marker_event: succesfully backfilled insertion event %s from marker event %s",
            insertion_event,
            marker_event,
        )

        await self._store.insert_insertion_extremity(
            insertion_event_id, marker_event.room_id
        )

        logger.debug(
            "_handle_marker_event: insertion extremity added for %s from marker event %s",
            insertion_event,
            marker_event,
        )

    async def _get_events_and_persist(
        self, destination: str, room_id: str, event_ids: Collection[str]
    ) -> None:
        """Fetch the given events from a server, and persist them as outliers.

        This function *does not* recursively get missing auth events of the
        newly fetched events. Callers must include in the `event_ids` argument
        any missing events from the auth chain.

        Logs a warning if we can't find the given event.
        """

        room_version = await self._store.get_room_version(room_id)

        events: List[EventBase] = []

        async def get_event(event_id: str) -> None:
            with nested_logging_context(event_id):
                try:
                    event = await self._federation_client.get_pdu(
                        [destination],
                        event_id,
                        room_version,
                    )
                    if event is None:
                        logger.warning(
                            "Server %s didn't return event %s",
                            destination,
                            event_id,
                        )
                        return
                    events.append(event)

                except Exception as e:
                    logger.warning(
                        "Error fetching missing state/auth event %s: %s %s",
                        event_id,
                        type(e),
                        e,
                    )

        await concurrently_execute(get_event, event_ids, 5)
        logger.info("Fetched %i events of %i requested", len(events), len(event_ids))
        await self._auth_and_persist_outliers(room_id, events)

    async def _auth_and_persist_outliers(
        self, room_id: str, events: Iterable[EventBase]
    ) -> None:
        """Persist a batch of outlier events fetched from remote servers.

        We first sort the events to make sure that we process each event's auth_events
        before the event itself.

        We then mark the events as outliers, persist them to the database, and, where
        appropriate (eg, an invite), awake the notifier.

        Params:
            room_id: the room that the events are meant to be in (though this has
               not yet been checked)
            events: the events that have been fetched
        """
        event_map = {event.event_id: event for event in events}

        # filter out any events we have already seen. This might happen because
        # the events were eagerly pushed to us (eg, during a room join), or because
        # another thread has raced against us since we decided to request the event.
        #
        # This is just an optimisation, so it doesn't need to be watertight - the event
        # persister does another round of deduplication.
        seen_remotes = await self._store.have_seen_events(room_id, event_map.keys())
        for s in seen_remotes:
            event_map.pop(s, None)

        # XXX: it might be possible to kick this process off in parallel with fetching
        # the events.
        while event_map:
            # build a list of events whose auth events are not in the queue.
            roots = tuple(
                ev
                for ev in event_map.values()
                if not any(aid in event_map for aid in ev.auth_event_ids())
            )

            if not roots:
                # if *none* of the remaining events are ready, that means
                # we have a loop. This either means a bug in our logic, or that
                # somebody has managed to create a loop (which requires finding a
                # hash collision in room v2 and later).
                logger.warning(
                    "Loop found in auth events while fetching missing state/auth "
                    "events: %s",
                    shortstr(event_map.keys()),
                )
                return

            logger.info(
                "Persisting %i of %i remaining outliers: %s",
                len(roots),
                len(event_map),
                shortstr(e.event_id for e in roots),
            )

            await self._auth_and_persist_outliers_inner(room_id, roots)

            for ev in roots:
                del event_map[ev.event_id]

    async def _auth_and_persist_outliers_inner(
        self, room_id: str, fetched_events: Collection[EventBase]
    ) -> None:
        """Helper for _auth_and_persist_outliers

        Persists a batch of events where we have (theoretically) already persisted all
        of their auth events.

        Marks the events as outliers, auths them, persists them to the database, and,
        where appropriate (eg, an invite), awakes the notifier.

        Params:
            origin: where the events came from
            room_id: the room that the events are meant to be in (though this has
               not yet been checked)
            fetched_events: the events to persist
        """
        # get all the auth events for all the events in this batch. By now, they should
        # have been persisted.
        auth_events = {
            aid for event in fetched_events for aid in event.auth_event_ids()
        }
        persisted_events = await self._store.get_events(
            auth_events,
            allow_rejected=True,
        )

        events_and_contexts_to_persist: List[Tuple[EventBase, EventContext]] = []

        async def prep(event: EventBase) -> None:
            with nested_logging_context(suffix=event.event_id):
                auth = []
                for auth_event_id in event.auth_event_ids():
                    ae = persisted_events.get(auth_event_id)
                    if not ae:
                        # the fact we can't find the auth event doesn't mean it doesn't
                        # exist, which means it is premature to reject `event`. Instead we
                        # just ignore it for now.
                        logger.warning(
                            "Dropping event %s, which relies on auth_event %s, which could not be found",
                            event,
                            auth_event_id,
                        )
                        return
                    auth.append(ae)

                # we're not bothering about room state, so flag the event as an outlier.
                event.internal_metadata.outlier = True

                context = EventContext.for_outlier(self._storage_controllers)
                try:
                    validate_event_for_room_version(event)
                    await check_state_independent_auth_rules(self._store, event)
                    check_state_dependent_auth_rules(event, auth)
                except AuthError as e:
                    logger.warning("Rejecting %r because %s", event, e)
                    context.rejected = RejectedReason.AUTH_ERROR

            events_and_contexts_to_persist.append((event, context))

        for event in fetched_events:
            await prep(event)

        await self.persist_events_and_notify(
            room_id,
            events_and_contexts_to_persist,
            # Mark these events backfilled as they're historic events that will
            # eventually be backfilled. For example, missing events we fetch
            # during backfill should be marked as backfilled as well.
            backfilled=True,
        )

    async def _check_event_auth(
        self, origin: str, event: EventBase, context: EventContext
    ) -> None:
        """
        Checks whether an event should be rejected (for failing auth checks).

        Args:
            origin: The host the event originates from.
            event: The event itself.
            context:
                The event context.

        Raises:
            AuthError if we were unable to find copies of the event's auth events.
               (Most other failures just cause us to set `context.rejected`.)
        """
        # This method should only be used for non-outliers
        assert not event.internal_metadata.outlier

        # first of all, check that the event itself is valid.
        try:
            validate_event_for_room_version(event)
        except AuthError as e:
            logger.warning("While validating received event %r: %s", event, e)
            # TODO: use a different rejected reason here?
            context.rejected = RejectedReason.AUTH_ERROR
            return

        # next, check that we have all of the event's auth events.
        #
        # Note that this can raise AuthError, which we want to propagate to the
        # caller rather than swallow with `context.rejected` (since we cannot be
        # certain that there is a permanent problem with the event).
        claimed_auth_events = await self._load_or_fetch_auth_events_for_event(
            origin, event
        )

        # ... and check that the event passes auth at those auth events.
        # https://spec.matrix.org/v1.3/server-server-api/#checks-performed-on-receipt-of-a-pdu:
        #   4. Passes authorization rules based on the event’s auth events,
        #      otherwise it is rejected.
        try:
            await check_state_independent_auth_rules(self._store, event)
            check_state_dependent_auth_rules(event, claimed_auth_events)
        except AuthError as e:
            logger.warning(
                "While checking auth of %r against auth_events: %s", event, e
            )
            context.rejected = RejectedReason.AUTH_ERROR
            return

        # now check the auth rules pass against the room state before the event
        # https://spec.matrix.org/v1.3/server-server-api/#checks-performed-on-receipt-of-a-pdu:
        #   5. Passes authorization rules based on the state before the event,
        #      otherwise it is rejected.
        #
        # ... however, if we only have partial state for the room, then there is a good
        # chance that we'll be missing some of the state needed to auth the new event.
        # So, we state-resolve the auth event that we are given against the state that
        # we know about, which ensures things like bans are applied.
        if context.partial_state:
            room_version = await self._store.get_room_version_id(event.room_id)

            local_state_id_map = await context.get_prev_state_ids()
            claimed_auth_events_id_map = {
                (ev.type, ev.state_key): ev.event_id for ev in claimed_auth_events
            }

            state_for_auth_id_map = (
                await self._state_resolution_handler.resolve_events_with_store(
                    event.room_id,
                    room_version,
                    [local_state_id_map, claimed_auth_events_id_map],
                    event_map=None,
                    state_res_store=StateResolutionStore(self._store),
                )
            )
        else:
            event_types = event_auth.auth_types_for_event(event.room_version, event)
            state_for_auth_id_map = await context.get_prev_state_ids(
                StateFilter.from_types(event_types)
            )

        calculated_auth_event_ids = self._event_auth_handler.compute_auth_events(
            event, state_for_auth_id_map, for_verification=True
        )

        # if those are the same, we're done here.
        if collections.Counter(event.auth_event_ids()) == collections.Counter(
            calculated_auth_event_ids
        ):
            return

        # otherwise, re-run the auth checks based on what we calculated.
        calculated_auth_events = await self._store.get_events_as_list(
            calculated_auth_event_ids
        )

        # log the differences

        claimed_auth_event_map = {(e.type, e.state_key): e for e in claimed_auth_events}
        calculated_auth_event_map = {
            (e.type, e.state_key): e for e in calculated_auth_events
        }
        logger.info(
            "event's auth_events are different to our calculated auth_events. "
            "Claimed but not calculated: %s. Calculated but not claimed: %s",
            [
                ev
                for k, ev in claimed_auth_event_map.items()
                if k not in calculated_auth_event_map
                or calculated_auth_event_map[k].event_id != ev.event_id
            ],
            [
                ev
                for k, ev in calculated_auth_event_map.items()
                if k not in claimed_auth_event_map
                or claimed_auth_event_map[k].event_id != ev.event_id
            ],
        )

        try:
            check_state_dependent_auth_rules(event, calculated_auth_events)
        except AuthError as e:
            logger.warning(
                "While checking auth of %r against room state before the event: %s",
                event,
                e,
            )
            context.rejected = RejectedReason.AUTH_ERROR

    async def _maybe_kick_guest_users(self, event: EventBase) -> None:
        if event.type != EventTypes.GuestAccess:
            return

        guest_access = event.content.get(EventContentFields.GUEST_ACCESS)
        if guest_access == GuestAccess.CAN_JOIN:
            return

        current_state = await self._storage_controllers.state.get_current_state(
            event.room_id
        )
        current_state_list = list(current_state.values())
        await self._get_room_member_handler().kick_guest_users(current_state_list)

    async def _check_for_soft_fail(
        self,
        event: EventBase,
        state_ids: Optional[StateMap[str]],
        origin: str,
    ) -> None:
        """Checks if we should soft fail the event; if so, marks the event as
        such.

        Args:
            event
            state_ids: The state at the event if we don't have all the event's prev events
            origin: The host the event originates from.
        """
        extrem_ids_list = await self._store.get_latest_event_ids_in_room(event.room_id)
        extrem_ids = set(extrem_ids_list)
        prev_event_ids = set(event.prev_event_ids())

        if extrem_ids == prev_event_ids:
            # If they're the same then the current state is the same as the
            # state at the event, so no point rechecking auth for soft fail.
            return

        room_version = await self._store.get_room_version_id(event.room_id)
        room_version_obj = KNOWN_ROOM_VERSIONS[room_version]

        # The event types we want to pull from the "current" state.
        auth_types = auth_types_for_event(room_version_obj, event)

        # Calculate the "current state".
        if state_ids is not None:
            # If we're explicitly given the state then we won't have all the
            # prev events, and so we have a gap in the graph. In this case
            # we want to be a little careful as we might have been down for
            # a while and have an incorrect view of the current state,
            # however we still want to do checks as gaps are easy to
            # maliciously manufacture.
            #
            # So we use a "current state" that is actually a state
            # resolution across the current forward extremities and the
            # given state at the event. This should correctly handle cases
            # like bans, especially with state res v2.

            state_sets_d = await self._state_storage_controller.get_state_groups_ids(
                event.room_id, extrem_ids
            )
            state_sets: List[StateMap[str]] = list(state_sets_d.values())
            state_sets.append(state_ids)
            current_state_ids = (
                await self._state_resolution_handler.resolve_events_with_store(
                    event.room_id,
                    room_version,
                    state_sets,
                    event_map=None,
                    state_res_store=StateResolutionStore(self._store),
                )
            )
        else:
            current_state_ids = (
                await self._state_storage_controller.get_current_state_ids(
                    event.room_id, StateFilter.from_types(auth_types)
                )
            )

        logger.debug(
            "Doing soft-fail check for %s: state %s",
            event.event_id,
            current_state_ids,
        )

        # Now check if event pass auth against said current state
        current_state_ids_list = [
            e for k, e in current_state_ids.items() if k in auth_types
        ]
        current_auth_events = await self._store.get_events_as_list(
            current_state_ids_list
        )

        try:
            check_state_dependent_auth_rules(event, current_auth_events)
        except AuthError as e:
            logger.warning(
                "Soft-failing %r (from %s) because %s",
                event,
                e,
                origin,
                extra={
                    "room_id": event.room_id,
                    "mxid": event.sender,
                    "hs": origin,
                },
            )
            soft_failed_event_counter.inc()
            event.internal_metadata.soft_failed = True

    async def _load_or_fetch_auth_events_for_event(
        self, destination: str, event: EventBase
    ) -> Collection[EventBase]:
        """Fetch this event's auth_events, from database or remote

        Loads any of the auth_events that we already have from the database/cache. If
        there are any that are missing, calls /event_auth to get the complete auth
        chain for the event (and then attempts to load the auth_events again).

        If any of the auth_events cannot be found, raises an AuthError. This can happen
        for a number of reasons; eg: the events don't exist, or we were unable to talk
        to `destination`, or we couldn't validate the signature on the event (which
        in turn has multiple potential causes).

        Args:
            destination: where to send the /event_auth request. Typically the server
               that sent us `event` in the first place.
            event: the event whose auth_events we want

        Returns:
            all of the events listed in `event.auth_events_ids`, after deduplication

        Raises:
            AuthError if we were unable to fetch the auth_events for any reason.
        """
        event_auth_event_ids = set(event.auth_event_ids())
        event_auth_events = await self._store.get_events(
            event_auth_event_ids, allow_rejected=True
        )
        missing_auth_event_ids = event_auth_event_ids.difference(
            event_auth_events.keys()
        )
        if not missing_auth_event_ids:
            return event_auth_events.values()

        logger.info(
            "Event %s refers to unknown auth events %s: fetching auth chain",
            event,
            missing_auth_event_ids,
        )
        try:
            await self._get_remote_auth_chain_for_event(
                destination, event.room_id, event.event_id
            )
        except Exception as e:
            logger.warning("Failed to get auth chain for %s: %s", event, e)
            # in this case, it's very likely we still won't have all the auth
            # events - but we pick that up below.

        # try to fetch the auth events we missed list time.
        extra_auth_events = await self._store.get_events(
            missing_auth_event_ids, allow_rejected=True
        )
        missing_auth_event_ids.difference_update(extra_auth_events.keys())
        event_auth_events.update(extra_auth_events)
        if not missing_auth_event_ids:
            return event_auth_events.values()

        # we still don't have all the auth events.
        logger.warning(
            "Missing auth events for %s: %s",
            event,
            shortstr(missing_auth_event_ids),
        )
        # the fact we can't find the auth event doesn't mean it doesn't
        # exist, which means it is premature to store `event` as rejected.
        # instead we raise an AuthError, which will make the caller ignore it.
        raise AuthError(code=HTTPStatus.FORBIDDEN, msg="Auth events could not be found")

    async def _get_remote_auth_chain_for_event(
        self, destination: str, room_id: str, event_id: str
    ) -> None:
        """If we are missing some of an event's auth events, attempt to request them

        Args:
            destination: where to fetch the auth tree from
            room_id: the room in which we are lacking auth events
            event_id: the event for which we are lacking auth events
        """
        try:
            remote_events = await self._federation_client.get_event_auth(
                destination, room_id, event_id
            )

        except RequestSendFailed as e1:
            # The other side isn't around or doesn't implement the
            # endpoint, so lets just bail out.
            logger.info("Failed to get event auth from remote: %s", e1)
            return

        logger.info("/event_auth returned %i events", len(remote_events))

        # `event` may be returned, but we should not yet process it.
        remote_auth_events = (e for e in remote_events if e.event_id != event_id)

        await self._auth_and_persist_outliers(room_id, remote_auth_events)

    async def _run_push_actions_and_persist_event(
        self, event: EventBase, context: EventContext, backfilled: bool = False
    ) -> None:
        """Run the push actions for a received event, and persist it.

        Args:
            event: The event itself.
            context: The event context.
            backfilled: True if the event was backfilled.
        """
        # this method should not be called on outliers (those code paths call
        # persist_events_and_notify directly.)
        assert not event.internal_metadata.outlier

        if not backfilled and not context.rejected:
            min_depth = await self._store.get_min_depth(event.room_id)
            if min_depth is None or min_depth > event.depth:
                # XXX richvdh 2021/10/07: I don't really understand what this
                # condition is doing. I think it's trying not to send pushes
                # for events that predate our join - but that's not really what
                # min_depth means, and anyway ancient events are a more general
                # problem.
                #
                # for now I'm just going to log about it.
                logger.info(
                    "Skipping push actions for old event with depth %s < %s",
                    event.depth,
                    min_depth,
                )
            else:
                await self._bulk_push_rule_evaluator.action_for_event_by_user(
                    event, context
                )

        try:
            await self.persist_events_and_notify(
                event.room_id, [(event, context)], backfilled=backfilled
            )
        except Exception:
            await self._store.remove_push_actions_from_staging(event.event_id)
            raise

    async def persist_events_and_notify(
        self,
        room_id: str,
        event_and_contexts: Sequence[Tuple[EventBase, EventContext]],
        backfilled: bool = False,
    ) -> int:
        """Persists events and tells the notifier/pushers about them, if
        necessary.

        Args:
            room_id: The room ID of events being persisted.
            event_and_contexts: Sequence of events with their associated
                context that should be persisted. All events must belong to
                the same room.
            backfilled: Whether these events are a result of
                backfilling or not

        Returns:
            The stream ID after which all events have been persisted.
        """
        if not event_and_contexts:
            return self._store.get_room_max_stream_ordering()

        instance = self._config.worker.events_shard_config.get_instance(room_id)
        if instance != self._instance_name:
            # Limit the number of events sent over replication. We choose 200
            # here as that is what we default to in `max_request_body_size(..)`
            for batch in batch_iter(event_and_contexts, 200):
                result = await self._send_events(
                    instance_name=instance,
                    store=self._store,
                    room_id=room_id,
                    event_and_contexts=batch,
                    backfilled=backfilled,
                )
            return result["max_stream_id"]
        else:
            assert self._storage_controllers.persistence

            # Note that this returns the events that were persisted, which may not be
            # the same as were passed in if some were deduplicated due to transaction IDs.
            (
                events,
                max_stream_token,
            ) = await self._storage_controllers.persistence.persist_events(
                event_and_contexts, backfilled=backfilled
            )

            if self._ephemeral_messages_enabled:
                for event in events:
                    # If there's an expiry timestamp on the event, schedule its expiry.
                    self._message_handler.maybe_schedule_expiry(event)

            if not backfilled:  # Never notify for backfilled events
                for event in events:
                    await self._notify_persisted_event(event, max_stream_token)

            return max_stream_token.stream

    async def _notify_persisted_event(
        self, event: EventBase, max_stream_token: RoomStreamToken
    ) -> None:
        """Checks to see if notifier/pushers should be notified about the
        event or not.

        Args:
            event:
            max_stream_token: The max_stream_id returned by persist_events
        """

        extra_users = []
        if event.type == EventTypes.Member:
            target_user_id = event.state_key

            # We notify for memberships if its an invite for one of our
            # users
            if event.internal_metadata.is_outlier():
                if event.membership != Membership.INVITE:
                    if not self._is_mine_id(target_user_id):
                        return

            target_user = UserID.from_string(target_user_id)
            extra_users.append(target_user)
        elif event.internal_metadata.is_outlier():
            return

        # the event has been persisted so it should have a stream ordering.
        assert event.internal_metadata.stream_ordering

        event_pos = PersistedEventPosition(
            self._instance_name, event.internal_metadata.stream_ordering
        )
        await self._notifier.on_new_room_event(
            event, event_pos, max_stream_token, extra_users=extra_users
        )

    def _sanity_check_event(self, ev: EventBase) -> None:
        """
        Do some early sanity checks of a received event

        In particular, checks it doesn't have an excessive number of
        prev_events or auth_events, which could cause a huge state resolution
        or cascade of event fetches.

        Args:
            ev: event to be checked

        Raises:
            SynapseError if the event does not pass muster
        """
        if len(ev.prev_event_ids()) > 20:
            logger.warning(
                "Rejecting event %s which has %i prev_events",
                ev.event_id,
                len(ev.prev_event_ids()),
            )
            raise SynapseError(HTTPStatus.BAD_REQUEST, "Too many prev_events")

        if len(ev.auth_event_ids()) > 10:
            logger.warning(
                "Rejecting event %s which has %i auth_events",
                ev.event_id,
                len(ev.auth_event_ids()),
            )
            raise SynapseError(HTTPStatus.BAD_REQUEST, "Too many auth_events")<|MERGE_RESOLUTION|>--- conflicted
+++ resolved
@@ -1098,19 +1098,7 @@
             state_ids_before_event=state_ids,
         )
         try:
-<<<<<<< HEAD
-            context = await self._state_handler.compute_event_context(
-                event,
-                state_ids_before_event=state_ids,
-            )
             await self._check_event_auth(origin, event, context)
-=======
-            context = await self._check_event_auth(
-                origin,
-                event,
-                context,
-            )
->>>>>>> 5296c094
         except AuthError as e:
             # This happens only if we couldn't find the auth events. We'll already have
             # logged a warning, so now we just convert to a FederationError.
