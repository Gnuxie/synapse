--- conflicted
+++ resolved
@@ -46,16 +46,9 @@
         if not self.hs.config.password_localdb_enabled:
             raise SynapseError(403, "Password change disabled", errcode=Codes.FORBIDDEN)
 
-<<<<<<< HEAD
-        self._password_policy_handler.validate_password(newpassword)
+        self._password_policy_handler.validate_password(new_password)
 
-        password_hash = yield self._auth_handler.hash(newpassword)
-
-        except_device_id = requester.device_id if requester else None
-        except_access_token_id = requester.access_token_id if requester else None
-=======
         password_hash = yield self._auth_handler.hash(new_password)
->>>>>>> 88b41986
 
         try:
             yield self.store.user_set_password_hash(user_id, password_hash)
