# -*- coding: utf-8 -*-
# Copyright 2014-2016 OpenMarket Ltd
# Copyright 2017-2018 New Vector Ltd
# Copyright 2019 The Matrix.org Foundation C.I.C.
#
# Licensed under the Apache License, Version 2.0 (the "License");
# you may not use this file except in compliance with the License.
# You may obtain a copy of the License at
#
#     http://www.apache.org/licenses/LICENSE-2.0
#
# Unless required by applicable law or agreed to in writing, software
# distributed under the License is distributed on an "AS IS" BASIS,
# WITHOUT WARRANTIES OR CONDITIONS OF ANY KIND, either express or implied.
# See the License for the specific language governing permissions and
# limitations under the License.

"""Contains handlers for federation events."""

import itertools
import logging
from typing import Dict, Iterable, List, Optional, Sequence, Tuple

import six
from six import iteritems, itervalues
from six.moves import http_client, zip

import attr
from signedjson.key import decode_verify_key_bytes
from signedjson.sign import verify_signed_json
from unpaddedbase64 import decode_base64

from twisted.internet import defer

from synapse import event_auth
from synapse.api.constants import EventTypes, Membership, RejectedReason
from synapse.api.errors import (
    AuthError,
    CodeMessageException,
    Codes,
    FederationDeniedError,
    FederationError,
    RequestSendFailed,
    StoreError,
    SynapseError,
)
from synapse.api.room_versions import KNOWN_ROOM_VERSIONS, RoomVersion, RoomVersions
from synapse.crypto.event_signing import compute_event_signature
from synapse.event_auth import auth_types_for_event
from synapse.events import EventBase
from synapse.events.snapshot import EventContext
from synapse.events.validator import EventValidator
from synapse.logging.context import (
    make_deferred_yieldable,
    nested_logging_context,
    preserve_fn,
    run_in_background,
)
from synapse.logging.utils import log_function
from synapse.replication.http.devices import ReplicationUserDevicesResyncRestServlet
from synapse.replication.http.federation import (
    ReplicationCleanRoomRestServlet,
    ReplicationFederationSendEventsRestServlet,
)
from synapse.replication.http.membership import ReplicationUserJoinedLeftRoomRestServlet
from synapse.state import StateResolutionStore, resolve_events_with_store
from synapse.storage.data_stores.main.events_worker import EventRedactBehaviour
from synapse.types import JsonDict, StateMap, UserID, get_domain_from_id
from synapse.util.async_helpers import Linearizer, concurrently_execute
from synapse.util.distributor import user_joined_room
from synapse.util.retryutils import NotRetryingDestination
from synapse.visibility import filter_events_for_server

from ._base import BaseHandler

logger = logging.getLogger(__name__)


@attr.s
class _NewEventInfo:
    """Holds information about a received event, ready for passing to _handle_new_events

    Attributes:
        event: the received event

        state: the state at that event

        auth_events: the auth_event map for that event
    """

    event = attr.ib(type=EventBase)
    state = attr.ib(type=Optional[Sequence[EventBase]], default=None)
    auth_events = attr.ib(type=Optional[StateMap[EventBase]], default=None)


def shortstr(iterable, maxitems=5):
    """If iterable has maxitems or fewer, return the stringification of a list
    containing those items.

    Otherwise, return the stringification of a a list with the first maxitems items,
    followed by "...".

    Args:
        iterable (Iterable): iterable to truncate
        maxitems (int): number of items to return before truncating

    Returns:
        unicode
    """

    items = list(itertools.islice(iterable, maxitems + 1))
    if len(items) <= maxitems:
        return str(items)
    return "[" + ", ".join(repr(r) for r in items[:maxitems]) + ", ...]"


class FederationHandler(BaseHandler):
    """Handles events that originated from federation.
        Responsible for:
        a) handling received Pdus before handing them on as Events to the rest
        of the homeserver (including auth and state conflict resoultion)
        b) converting events that were produced by local clients that may need
        to be sent to remote homeservers.
        c) doing the necessary dances to invite remote users and join remote
        rooms.
    """

    def __init__(self, hs):
        super(FederationHandler, self).__init__(hs)

        self.hs = hs

        self.store = hs.get_datastore()
        self.storage = hs.get_storage()
        self.state_store = self.storage.state
        self.federation_client = hs.get_federation_client()
        self.state_handler = hs.get_state_handler()
        self.server_name = hs.hostname
        self.keyring = hs.get_keyring()
        self.action_generator = hs.get_action_generator()
        self.is_mine_id = hs.is_mine_id
        self.pusher_pool = hs.get_pusherpool()
        self.spam_checker = hs.get_spam_checker()
        self.event_creation_handler = hs.get_event_creation_handler()
        self._message_handler = hs.get_message_handler()
        self._server_notices_mxid = hs.config.server_notices_mxid
        self.config = hs.config
        self.http_client = hs.get_simple_http_client()

        self._send_events_to_master = ReplicationFederationSendEventsRestServlet.make_client(
            hs
        )
        self._notify_user_membership_change = ReplicationUserJoinedLeftRoomRestServlet.make_client(
            hs
        )
        self._clean_room_for_join_client = ReplicationCleanRoomRestServlet.make_client(
            hs
        )

        if hs.config.worker_app:
            self._user_device_resync = ReplicationUserDevicesResyncRestServlet.make_client(
                hs
            )
        else:
            self._device_list_updater = hs.get_device_handler().device_list_updater

        # When joining a room we need to queue any events for that room up
        self.room_queues = {}
        self._room_pdu_linearizer = Linearizer("fed_room_pdu")

        self.third_party_event_rules = hs.get_third_party_event_rules()

        self._ephemeral_messages_enabled = hs.config.enable_ephemeral_messages

    async def on_receive_pdu(self, origin, pdu, sent_to_us_directly=False) -> None:
        """ Process a PDU received via a federation /send/ transaction, or
        via backfill of missing prev_events

        Args:
            origin (str): server which initiated the /send/ transaction. Will
                be used to fetch missing events or state.
            pdu (FrozenEvent): received PDU
            sent_to_us_directly (bool): True if this event was pushed to us; False if
                we pulled it as the result of a missing prev_event.
        """

        room_id = pdu.room_id
        event_id = pdu.event_id

        logger.info("[%s %s] handling received PDU: %s", room_id, event_id, pdu)

        # We reprocess pdus when we have seen them only as outliers
        existing = await self.store.get_event(
            event_id, allow_none=True, allow_rejected=True
        )

        # FIXME: Currently we fetch an event again when we already have it
        # if it has been marked as an outlier.

        already_seen = existing and (
            not existing.internal_metadata.is_outlier()
            or pdu.internal_metadata.is_outlier()
        )
        if already_seen:
            logger.debug("[%s %s]: Already seen pdu", room_id, event_id)
            return

        # do some initial sanity-checking of the event. In particular, make
        # sure it doesn't have hundreds of prev_events or auth_events, which
        # could cause a huge state resolution or cascade of event fetches.
        try:
            self._sanity_check_event(pdu)
        except SynapseError as err:
            logger.warning(
                "[%s %s] Received event failed sanity checks", room_id, event_id
            )
            raise FederationError("ERROR", err.code, err.msg, affected=pdu.event_id)

        # If we are currently in the process of joining this room, then we
        # queue up events for later processing.
        if room_id in self.room_queues:
            logger.info(
                "[%s %s] Queuing PDU from %s for now: join in progress",
                room_id,
                event_id,
                origin,
            )
            self.room_queues[room_id].append((pdu, origin))
            return

        # If we're not in the room just ditch the event entirely. This is
        # probably an old server that has come back and thinks we're still in
        # the room (or we've been rejoined to the room by a state reset).
        #
        # Note that if we were never in the room then we would have already
        # dropped the event, since we wouldn't know the room version.
        is_in_room = await self.auth.check_host_in_room(room_id, self.server_name)
        if not is_in_room:
            logger.info(
                "[%s %s] Ignoring PDU from %s as we're not in the room",
                room_id,
                event_id,
                origin,
            )
            return None

        state = None

        # Get missing pdus if necessary.
        if not pdu.internal_metadata.is_outlier():
            # We only backfill backwards to the min depth.
            min_depth = await self.get_min_depth_for_context(pdu.room_id)

            logger.debug("[%s %s] min_depth: %d", room_id, event_id, min_depth)

            prevs = set(pdu.prev_event_ids())
            seen = await self.store.have_seen_events(prevs)

            if min_depth is not None and pdu.depth < min_depth:
                # This is so that we don't notify the user about this
                # message, to work around the fact that some events will
                # reference really really old events we really don't want to
                # send to the clients.
                pdu.internal_metadata.outlier = True
            elif min_depth is not None and pdu.depth > min_depth:
                missing_prevs = prevs - seen
                if sent_to_us_directly and missing_prevs:
                    # If we're missing stuff, ensure we only fetch stuff one
                    # at a time.
                    logger.info(
                        "[%s %s] Acquiring room lock to fetch %d missing prev_events: %s",
                        room_id,
                        event_id,
                        len(missing_prevs),
                        shortstr(missing_prevs),
                    )
                    with (await self._room_pdu_linearizer.queue(pdu.room_id)):
                        logger.info(
                            "[%s %s] Acquired room lock to fetch %d missing prev_events",
                            room_id,
                            event_id,
                            len(missing_prevs),
                        )

                        try:
                            await self._get_missing_events_for_pdu(
                                origin, pdu, prevs, min_depth
                            )
                        except Exception as e:
                            raise Exception(
                                "Error fetching missing prev_events for %s: %s"
                                % (event_id, e)
                            )

                        # Update the set of things we've seen after trying to
                        # fetch the missing stuff
                        seen = await self.store.have_seen_events(prevs)

                        if not prevs - seen:
                            logger.info(
                                "[%s %s] Found all missing prev_events",
                                room_id,
                                event_id,
                            )
                elif missing_prevs:
                    logger.info(
                        "[%s %s] Not recursively fetching %d missing prev_events: %s",
                        room_id,
                        event_id,
                        len(missing_prevs),
                        shortstr(missing_prevs),
                    )

            if prevs - seen:
                # We've still not been able to get all of the prev_events for this event.
                #
                # In this case, we need to fall back to asking another server in the
                # federation for the state at this event. That's ok provided we then
                # resolve the state against other bits of the DAG before using it (which
                # will ensure that you can't just take over a room by sending an event,
                # withholding its prev_events, and declaring yourself to be an admin in
                # the subsequent state request).
                #
                # Now, if we're pulling this event as a missing prev_event, then clearly
                # this event is not going to become the only forward-extremity and we are
                # guaranteed to resolve its state against our existing forward
                # extremities, so that should be fine.
                #
                # On the other hand, if this event was pushed to us, it is possible for
                # it to become the only forward-extremity in the room, and we would then
                # trust its state to be the state for the whole room. This is very bad.
                # Further, if the event was pushed to us, there is no excuse for us not to
                # have all the prev_events. We therefore reject any such events.
                #
                # XXX this really feels like it could/should be merged with the above,
                # but there is an interaction with min_depth that I'm not really
                # following.

                if sent_to_us_directly:
                    logger.warning(
                        "[%s %s] Rejecting: failed to fetch %d prev events: %s",
                        room_id,
                        event_id,
                        len(prevs - seen),
                        shortstr(prevs - seen),
                    )
                    raise FederationError(
                        "ERROR",
                        403,
                        (
                            "Your server isn't divulging details about prev_events "
                            "referenced in this event."
                        ),
                        affected=pdu.event_id,
                    )

                # Calculate the state after each of the previous events, and
                # resolve them to find the correct state at the current event.
                event_map = {event_id: pdu}
                try:
                    # Get the state of the events we know about
                    ours = await self.state_store.get_state_groups_ids(room_id, seen)

                    # state_maps is a list of mappings from (type, state_key) to event_id
                    state_maps = list(ours.values())  # type: list[StateMap[str]]

                    # we don't need this any more, let's delete it.
                    del ours

                    # Ask the remote server for the states we don't
                    # know about
                    for p in prevs - seen:
                        logger.info(
                            "[%s %s] Requesting state at missing prev_event %s",
                            room_id,
                            event_id,
                            p,
                        )

                        with nested_logging_context(p):
                            # note that if any of the missing prevs share missing state or
                            # auth events, the requests to fetch those events are deduped
                            # by the get_pdu_cache in federation_client.
                            (remote_state, _,) = await self._get_state_for_room(
                                origin, room_id, p, include_event_in_state=True
                            )

                            remote_state_map = {
                                (x.type, x.state_key): x.event_id for x in remote_state
                            }
                            state_maps.append(remote_state_map)

                            for x in remote_state:
                                event_map[x.event_id] = x

                    room_version = await self.store.get_room_version_id(room_id)
                    state_map = await resolve_events_with_store(
                        room_id,
                        room_version,
                        state_maps,
                        event_map,
                        state_res_store=StateResolutionStore(self.store),
                    )

                    # We need to give _process_received_pdu the actual state events
                    # rather than event ids, so generate that now.

                    # First though we need to fetch all the events that are in
                    # state_map, so we can build up the state below.
                    evs = await self.store.get_events(
                        list(state_map.values()),
                        get_prev_content=False,
                    )
                    event_map.update(evs)

                    state = [event_map[e] for e in six.itervalues(state_map)]
                except Exception:
                    logger.warning(
                        "[%s %s] Error attempting to resolve state at missing "
                        "prev_events",
                        room_id,
                        event_id,
                        exc_info=True,
                    )
                    raise FederationError(
                        "ERROR",
                        403,
                        "We can't get valid state history.",
                        affected=event_id,
                    )

        await self._process_received_pdu(origin, pdu, state=state)

    async def _get_missing_events_for_pdu(self, origin, pdu, prevs, min_depth):
        """
        Args:
            origin (str): Origin of the pdu. Will be called to get the missing events
            pdu: received pdu
            prevs (set(str)): List of event ids which we are missing
            min_depth (int): Minimum depth of events to return.
        """

        room_id = pdu.room_id
        event_id = pdu.event_id

        seen = await self.store.have_seen_events(prevs)

        if not prevs - seen:
            return

        latest = await self.store.get_latest_event_ids_in_room(room_id)

        # We add the prev events that we have seen to the latest
        # list to ensure the remote server doesn't give them to us
        latest = set(latest)
        latest |= seen

        logger.info(
            "[%s %s]: Requesting missing events between %s and %s",
            room_id,
            event_id,
            shortstr(latest),
            event_id,
        )

        # XXX: we set timeout to 10s to help workaround
        # https://github.com/matrix-org/synapse/issues/1733.
        # The reason is to avoid holding the linearizer lock
        # whilst processing inbound /send transactions, causing
        # FDs to stack up and block other inbound transactions
        # which empirically can currently take up to 30 minutes.
        #
        # N.B. this explicitly disables retry attempts.
        #
        # N.B. this also increases our chances of falling back to
        # fetching fresh state for the room if the missing event
        # can't be found, which slightly reduces our security.
        # it may also increase our DAG extremity count for the room,
        # causing additional state resolution?  See #1760.
        # However, fetching state doesn't hold the linearizer lock
        # apparently.
        #
        # see https://github.com/matrix-org/synapse/pull/1744
        #
        # ----
        #
        # Update richvdh 2018/09/18: There are a number of problems with timing this
        # request out agressively on the client side:
        #
        # - it plays badly with the server-side rate-limiter, which starts tarpitting you
        #   if you send too many requests at once, so you end up with the server carefully
        #   working through the backlog of your requests, which you have already timed
        #   out.
        #
        # - for this request in particular, we now (as of
        #   https://github.com/matrix-org/synapse/pull/3456) reject any PDUs where the
        #   server can't produce a plausible-looking set of prev_events - so we becone
        #   much more likely to reject the event.
        #
        # - contrary to what it says above, we do *not* fall back to fetching fresh state
        #   for the room if get_missing_events times out. Rather, we give up processing
        #   the PDU whose prevs we are missing, which then makes it much more likely that
        #   we'll end up back here for the *next* PDU in the list, which exacerbates the
        #   problem.
        #
        # - the agressive 10s timeout was introduced to deal with incoming federation
        #   requests taking 8 hours to process. It's not entirely clear why that was going
        #   on; certainly there were other issues causing traffic storms which are now
        #   resolved, and I think in any case we may be more sensible about our locking
        #   now. We're *certainly* more sensible about our logging.
        #
        # All that said: Let's try increasing the timout to 60s and see what happens.

        try:
            missing_events = await self.federation_client.get_missing_events(
                origin,
                room_id,
                earliest_events_ids=list(latest),
                latest_events=[pdu],
                limit=10,
                min_depth=min_depth,
                timeout=60000,
            )
        except RequestSendFailed as e:
            # We failed to get the missing events, but since we need to handle
            # the case of `get_missing_events` not returning the necessary
            # events anyway, it is safe to simply log the error and continue.
            logger.warning(
                "[%s %s]: Failed to get prev_events: %s", room_id, event_id, e
            )
            return

        logger.info(
            "[%s %s]: Got %d prev_events: %s",
            room_id,
            event_id,
            len(missing_events),
            shortstr(missing_events),
        )

        # We want to sort these by depth so we process them and
        # tell clients about them in order.
        missing_events.sort(key=lambda x: x.depth)

        for ev in missing_events:
            logger.info(
                "[%s %s] Handling received prev_event %s",
                room_id,
                event_id,
                ev.event_id,
            )
            with nested_logging_context(ev.event_id):
                try:
                    await self.on_receive_pdu(origin, ev, sent_to_us_directly=False)
                except FederationError as e:
                    if e.code == 403:
                        logger.warning(
                            "[%s %s] Received prev_event %s failed history check.",
                            room_id,
                            event_id,
                            ev.event_id,
                        )
                    else:
                        raise

    async def _get_state_for_room(
        self,
        destination: str,
        room_id: str,
        event_id: str,
        include_event_in_state: bool = False,
    ) -> Tuple[List[EventBase], List[EventBase]]:
        """Requests all of the room state at a given event from a remote homeserver.

        Args:
            destination: The remote homeserver to query for the state.
            room_id: The id of the room we're interested in.
            event_id: The id of the event we want the state at.
            include_event_in_state: if true, the event itself will be included in the
                returned state event list.

        Returns:
            A list of events in the state, possibly including the event itself, and
            a list of events in the auth chain for the given event.
        """
        (
            state_event_ids,
            auth_event_ids,
        ) = await self.federation_client.get_room_state_ids(
            destination, room_id, event_id=event_id
        )

        desired_events = set(state_event_ids + auth_event_ids)

        if include_event_in_state:
            desired_events.add(event_id)

        event_map = await self._get_events_from_store_or_dest(
            destination, room_id, desired_events
        )

        failed_to_fetch = desired_events - event_map.keys()
        if failed_to_fetch:
            logger.warning(
                "Failed to fetch missing state/auth events for %s %s",
                event_id,
                failed_to_fetch,
            )

        remote_state = [
            event_map[e_id] for e_id in state_event_ids if e_id in event_map
        ]

        if include_event_in_state:
            remote_event = event_map.get(event_id)
            if not remote_event:
                raise Exception("Unable to get missing prev_event %s" % (event_id,))
            if remote_event.is_state() and remote_event.rejected_reason is None:
                remote_state.append(remote_event)

        auth_chain = [event_map[e_id] for e_id in auth_event_ids if e_id in event_map]
        auth_chain.sort(key=lambda e: e.depth)

        return remote_state, auth_chain

    async def _get_events_from_store_or_dest(
        self, destination: str, room_id: str, event_ids: Iterable[str]
    ) -> Dict[str, EventBase]:
        """Fetch events from a remote destination, checking if we already have them.

        Persists any events we don't already have as outliers.

        If we fail to fetch any of the events, a warning will be logged, and the event
        will be omitted from the result. Likewise, any events which turn out not to
        be in the given room.

        Returns:
            map from event_id to event
        """
        fetched_events = await self.store.get_events(event_ids, allow_rejected=True)

        missing_events = set(event_ids) - fetched_events.keys()

        if missing_events:
            logger.debug(
                "Fetching unknown state/auth events %s for room %s",
                missing_events,
                room_id,
            )

            await self._get_events_and_persist(
                destination=destination, room_id=room_id, events=missing_events
            )

            # we need to make sure we re-load from the database to get the rejected
            # state correct.
            fetched_events.update(
                (await self.store.get_events(missing_events, allow_rejected=True))
            )

        # check for events which were in the wrong room.
        #
        # this can happen if a remote server claims that the state or
        # auth_events at an event in room A are actually events in room B

        bad_events = list(
            (event_id, event.room_id)
            for event_id, event in fetched_events.items()
            if event.room_id != room_id
        )

        for bad_event_id, bad_room_id in bad_events:
            # This is a bogus situation, but since we may only discover it a long time
            # after it happened, we try our best to carry on, by just omitting the
            # bad events from the returned auth/state set.
            logger.warning(
                "Remote server %s claims event %s in room %s is an auth/state "
                "event in room %s",
                destination,
                bad_event_id,
                bad_room_id,
                room_id,
            )

            del fetched_events[bad_event_id]

        return fetched_events

    async def _process_received_pdu(
        self, origin: str, event: EventBase, state: Optional[Iterable[EventBase]],
    ):
        """ Called when we have a new pdu. We need to do auth checks and put it
        through the StateHandler.

        Args:
            origin: server sending the event

            event: event to be persisted

            state: Normally None, but if we are handling a gap in the graph
                (ie, we are missing one or more prev_events), the resolved state at the
                event
        """
        room_id = event.room_id
        event_id = event.event_id

        logger.debug("[%s %s] Processing event: %s", room_id, event_id, event)

        try:
            context = await self._handle_new_event(origin, event, state=state)
        except AuthError as e:
            raise FederationError("ERROR", e.code, e.msg, affected=event.event_id)

        room = await self.store.get_room(room_id)

        if not room:
            try:
                prev_state_ids = await context.get_prev_state_ids()
                create_event = await self.store.get_event(
                    prev_state_ids[(EventTypes.Create, "")]
                )

                room_version_id = create_event.content.get(
                    "room_version", RoomVersions.V1.identifier
                )

                await self.store.store_room(
                    room_id=room_id,
                    room_creator_user_id="",
                    is_public=False,
                    room_version=KNOWN_ROOM_VERSIONS[room_version_id],
                )
            except StoreError:
                logger.exception("Failed to store room.")

        if event.type == EventTypes.Member:
            if event.membership == Membership.JOIN:
                # Only fire user_joined_room if the user has acutally
                # joined the room. Don't bother if the user is just
                # changing their profile info.
                newly_joined = True

                prev_state_ids = await context.get_prev_state_ids()

                prev_state_id = prev_state_ids.get((event.type, event.state_key))
                if prev_state_id:
                    prev_state = await self.store.get_event(
                        prev_state_id, allow_none=True
                    )
                    if prev_state and prev_state.membership == Membership.JOIN:
                        newly_joined = False

                if newly_joined:
                    user = UserID.from_string(event.state_key)
                    await self.user_joined_room(user, room_id)

        # For encrypted messages we check that we know about the sending device,
        # if we don't then we mark the device cache for that user as stale.
        if event.type == EventTypes.Encrypted:
            device_id = event.content.get("device_id")
            sender_key = event.content.get("sender_key")

            cached_devices = await self.store.get_cached_devices_for_user(event.sender)

            resync = False  # Whether we should resync device lists.

            device = None
            if device_id is not None:
                device = cached_devices.get(device_id)
                if device is None:
                    logger.info(
                        "Received event from remote device not in our cache: %s %s",
                        event.sender,
                        device_id,
                    )
                    resync = True

            # We also check if the `sender_key` matches what we expect.
            if sender_key is not None:
                # Figure out what sender key we're expecting. If we know the
                # device and recognize the algorithm then we can work out the
                # exact key to expect. Otherwise check it matches any key we
                # have for that device.
                if device:
                    keys = device.get("keys", {}).get("keys", {})

                    if event.content.get("algorithm") == "m.megolm.v1.aes-sha2":
                        # For this algorithm we expect a curve25519 key.
                        key_name = "curve25519:%s" % (device_id,)
                        current_keys = [keys.get(key_name)]
                    else:
                        # We don't know understand the algorithm, so we just
                        # check it matches a key for the device.
                        current_keys = keys.values()
                elif device_id:
                    # We don't have any keys for the device ID.
                    current_keys = []
                else:
                    # The event didn't include a device ID, so we just look for
                    # keys across all devices.
                    current_keys = (
                        key
                        for device in cached_devices
                        for key in device.get("keys", {}).get("keys", {}).values()
                    )

                # We now check that the sender key matches (one of) the expected
                # keys.
                if sender_key not in current_keys:
                    logger.info(
                        "Received event from remote device with unexpected sender key: %s %s: %s",
                        event.sender,
                        device_id or "<no device_id>",
                        sender_key,
                    )
                    resync = True

            if resync:
                await self.store.mark_remote_user_device_cache_as_stale(event.sender)

                # Immediately attempt a resync in the background
                if self.config.worker_app:
                    return run_in_background(self._user_device_resync, event.sender)
                else:
                    return run_in_background(
                        self._device_list_updater.user_device_resync, event.sender
                    )

    @log_function
    async def backfill(self, dest, room_id, limit, extremities):
        """ Trigger a backfill request to `dest` for the given `room_id`

        This will attempt to get more events from the remote. If the other side
        has no new events to offer, this will return an empty list.

        As the events are received, we check their signatures, and also do some
        sanity-checking on them. If any of the backfilled events are invalid,
        this method throws a SynapseError.

        TODO: make this more useful to distinguish failures of the remote
        server from invalid events (there is probably no point in trying to
        re-fetch invalid events from every other HS in the room.)
        """
        if dest == self.server_name:
            raise SynapseError(400, "Can't backfill from self.")

        events = await self.federation_client.backfill(
            dest, room_id, limit=limit, extremities=extremities
        )

        # ideally we'd sanity check the events here for excess prev_events etc,
        # but it's hard to reject events at this point without completely
        # breaking backfill in the same way that it is currently broken by
        # events whose signature we cannot verify (#3121).
        #
        # So for now we accept the events anyway. #3124 tracks this.
        #
        # for ev in events:
        #     self._sanity_check_event(ev)

        # Don't bother processing events we already have.
        seen_events = await self.store.have_events_in_timeline(
            set(e.event_id for e in events)
        )

        events = [e for e in events if e.event_id not in seen_events]

        if not events:
            return []

        event_map = {e.event_id: e for e in events}

        event_ids = set(e.event_id for e in events)

        # build a list of events whose prev_events weren't in the batch.
        # (XXX: this will include events whose prev_events we already have; that doesn't
        # sound right?)
        edges = [ev.event_id for ev in events if set(ev.prev_event_ids()) - event_ids]

        logger.info("backfill: Got %d events with %d edges", len(events), len(edges))

        # For each edge get the current state.

        auth_events = {}
        state_events = {}
        events_to_state = {}
        for e_id in edges:
            state, auth = await self._get_state_for_room(
                destination=dest,
                room_id=room_id,
                event_id=e_id,
                include_event_in_state=False,
            )
            auth_events.update({a.event_id: a for a in auth})
            auth_events.update({s.event_id: s for s in state})
            state_events.update({s.event_id: s for s in state})
            events_to_state[e_id] = state

        required_auth = set(
            a_id
            for event in events
            + list(state_events.values())
            + list(auth_events.values())
            for a_id in event.auth_event_ids()
        )
        auth_events.update(
            {e_id: event_map[e_id] for e_id in required_auth if e_id in event_map}
        )

        ev_infos = []

        # Step 1: persist the events in the chunk we fetched state for (i.e.
        # the backwards extremities), with custom auth events and state
        for e_id in events_to_state:
            # For paranoia we ensure that these events are marked as
            # non-outliers
            ev = event_map[e_id]
            assert not ev.internal_metadata.is_outlier()

            ev_infos.append(
                _NewEventInfo(
                    event=ev,
                    state=events_to_state[e_id],
                    auth_events={
                        (
                            auth_events[a_id].type,
                            auth_events[a_id].state_key,
                        ): auth_events[a_id]
                        for a_id in ev.auth_event_ids()
                        if a_id in auth_events
                    },
                )
            )

        await self._handle_new_events(dest, ev_infos, backfilled=True)

        # Step 2: Persist the rest of the events in the chunk one by one
        events.sort(key=lambda e: e.depth)

        for event in events:
            if event in events_to_state:
                continue

            # For paranoia we ensure that these events are marked as
            # non-outliers
            assert not event.internal_metadata.is_outlier()

            # We store these one at a time since each event depends on the
            # previous to work out the state.
            # TODO: We can probably do something more clever here.
            await self._handle_new_event(dest, event, backfilled=True)

        return events

    async def maybe_backfill(self, room_id, current_depth):
        """Checks the database to see if we should backfill before paginating,
        and if so do.
        """
        extremities = await self.store.get_oldest_events_with_depth_in_room(room_id)

        if not extremities:
            logger.debug("Not backfilling as no extremeties found.")
            return

        # We only want to paginate if we can actually see the events we'll get,
        # as otherwise we'll just spend a lot of resources to get redacted
        # events.
        #
        # We do this by filtering all the backwards extremities and seeing if
        # any remain. Given we don't have the extremity events themselves, we
        # need to actually check the events that reference them.
        #
        # *Note*: the spec wants us to keep backfilling until we reach the start
        # of the room in case we are allowed to see some of the history. However
        # in practice that causes more issues than its worth, as a) its
        # relatively rare for there to be any visible history and b) even when
        # there is its often sufficiently long ago that clients would stop
        # attempting to paginate before backfill reached the visible history.
        #
        # TODO: If we do do a backfill then we should filter the backwards
        #   extremities to only include those that point to visible portions of
        #   history.
        #
        # TODO: Correctly handle the case where we are allowed to see the
        #   forward event but not the backward extremity, e.g. in the case of
        #   initial join of the server where we are allowed to see the join
        #   event but not anything before it. This would require looking at the
        #   state *before* the event, ignoring the special casing certain event
        #   types have.

        forward_events = await self.store.get_successor_events(list(extremities))

        extremities_events = await self.store.get_events(
            forward_events,
            redact_behaviour=EventRedactBehaviour.AS_IS,
            get_prev_content=False,
        )

        # We set `check_history_visibility_only` as we might otherwise get false
        # positives from users having been erased.
        filtered_extremities = await filter_events_for_server(
            self.storage,
            self.server_name,
            list(extremities_events.values()),
            redact=False,
            check_history_visibility_only=True,
        )

        if not filtered_extremities:
            return False

        # Check if we reached a point where we should start backfilling.
        sorted_extremeties_tuple = sorted(extremities.items(), key=lambda e: -int(e[1]))
        max_depth = sorted_extremeties_tuple[0][1]

        # We don't want to specify too many extremities as it causes the backfill
        # request URI to be too long.
        extremities = dict(sorted_extremeties_tuple[:5])

        if current_depth > max_depth:
            logger.debug(
                "Not backfilling as we don't need to. %d < %d", max_depth, current_depth
            )
            return

        # Now we need to decide which hosts to hit first.

        # First we try hosts that are already in the room
        # TODO: HEURISTIC ALERT.

        curr_state = await self.state_handler.get_current_state(room_id)

        def get_domains_from_state(state):
            """Get joined domains from state

            Args:
                state (dict[tuple, FrozenEvent]): State map from type/state
                    key to event.

            Returns:
                list[tuple[str, int]]: Returns a list of servers with the
                lowest depth of their joins. Sorted by lowest depth first.
            """
            joined_users = [
                (state_key, int(event.depth))
                for (e_type, state_key), event in iteritems(state)
                if e_type == EventTypes.Member and event.membership == Membership.JOIN
            ]

            joined_domains = {}
            for u, d in joined_users:
                try:
                    dom = get_domain_from_id(u)
                    old_d = joined_domains.get(dom)
                    if old_d:
                        joined_domains[dom] = min(d, old_d)
                    else:
                        joined_domains[dom] = d
                except Exception:
                    pass

            return sorted(joined_domains.items(), key=lambda d: d[1])

        curr_domains = get_domains_from_state(curr_state)

        likely_domains = [
            domain for domain, depth in curr_domains if domain != self.server_name
        ]

        async def try_backfill(domains):
            # TODO: Should we try multiple of these at a time?
            for dom in domains:
                try:
                    await self.backfill(
                        dom, room_id, limit=100, extremities=extremities
                    )
                    # If this succeeded then we probably already have the
                    # appropriate stuff.
                    # TODO: We can probably do something more intelligent here.
                    return True
                except SynapseError as e:
                    logger.info("Failed to backfill from %s because %s", dom, e)
                    continue
                except CodeMessageException as e:
                    if 400 <= e.code < 500:
                        raise

                    logger.info("Failed to backfill from %s because %s", dom, e)
                    continue
                except NotRetryingDestination as e:
                    logger.info(str(e))
                    continue
                except RequestSendFailed as e:
                    logger.info("Falied to get backfill from %s because %s", dom, e)
                    continue
                except FederationDeniedError as e:
                    logger.info(e)
                    continue
                except Exception as e:
                    logger.exception("Failed to backfill from %s because %s", dom, e)
                    continue

            return False

        success = await try_backfill(likely_domains)
        if success:
            return True

        # Huh, well *those* domains didn't work out. Lets try some domains
        # from the time.

        tried_domains = set(likely_domains)
        tried_domains.add(self.server_name)

        event_ids = list(extremities.keys())

        logger.debug("calling resolve_state_groups in _maybe_backfill")
        resolve = preserve_fn(self.state_handler.resolve_state_groups_for_events)
        states = await make_deferred_yieldable(
            defer.gatherResults(
                [resolve(room_id, [e]) for e in event_ids], consumeErrors=True
            )
        )

        # dict[str, dict[tuple, str]], a map from event_id to state map of
        # event_ids.
        states = dict(zip(event_ids, [s.state for s in states]))

        state_map = await self.store.get_events(
            [e_id for ids in itervalues(states) for e_id in itervalues(ids)],
            get_prev_content=False,
        )
        states = {
            key: {
                k: state_map[e_id]
                for k, e_id in iteritems(state_dict)
                if e_id in state_map
            }
            for key, state_dict in iteritems(states)
        }

        for e_id, _ in sorted_extremeties_tuple:
            likely_domains = get_domains_from_state(states[e_id])

            success = await try_backfill(
                [dom for dom, _ in likely_domains if dom not in tried_domains]
            )
            if success:
                return True

            tried_domains.update(dom for dom, _ in likely_domains)

        return False

    async def _get_events_and_persist(
        self, destination: str, room_id: str, events: Iterable[str]
    ):
        """Fetch the given events from a server, and persist them as outliers.

        Logs a warning if we can't find the given event.
        """

        room_version = await self.store.get_room_version(room_id)

        event_infos = []

        async def get_event(event_id: str):
            with nested_logging_context(event_id):
                try:
                    event = await self.federation_client.get_pdu(
                        [destination], event_id, room_version, outlier=True,
                    )
                    if event is None:
                        logger.warning(
                            "Server %s didn't return event %s", destination, event_id,
                        )
                        return

                    # recursively fetch the auth events for this event
                    auth_events = await self._get_events_from_store_or_dest(
                        destination, room_id, event.auth_event_ids()
                    )
                    auth = {}
                    for auth_event_id in event.auth_event_ids():
                        ae = auth_events.get(auth_event_id)
                        if ae:
                            auth[(ae.type, ae.state_key)] = ae

                    event_infos.append(_NewEventInfo(event, None, auth))

                except Exception as e:
                    logger.warning(
                        "Error fetching missing state/auth event %s: %s %s",
                        event_id,
                        type(e),
                        e,
                    )

        await concurrently_execute(get_event, events, 5)

        await self._handle_new_events(
            destination, event_infos,
        )

    def _sanity_check_event(self, ev):
        """
        Do some early sanity checks of a received event

        In particular, checks it doesn't have an excessive number of
        prev_events or auth_events, which could cause a huge state resolution
        or cascade of event fetches.

        Args:
            ev (synapse.events.EventBase): event to be checked

        Returns: None

        Raises:
            SynapseError if the event does not pass muster
        """
        if len(ev.prev_event_ids()) > 20:
            logger.warning(
                "Rejecting event %s which has %i prev_events",
                ev.event_id,
                len(ev.prev_event_ids()),
            )
            raise SynapseError(http_client.BAD_REQUEST, "Too many prev_events")

        if len(ev.auth_event_ids()) > 10:
            logger.warning(
                "Rejecting event %s which has %i auth_events",
                ev.event_id,
                len(ev.auth_event_ids()),
            )
            raise SynapseError(http_client.BAD_REQUEST, "Too many auth_events")

    async def send_invite(self, target_host, event):
        """ Sends the invite to the remote server for signing.

        Invites must be signed by the invitee's server before distribution.
        """
        pdu = await self.federation_client.send_invite(
            destination=target_host,
            room_id=event.room_id,
            event_id=event.event_id,
            pdu=event,
        )

        return pdu

    async def on_event_auth(self, event_id: str) -> List[EventBase]:
        event = await self.store.get_event(event_id)
        auth = await self.store.get_auth_chain(
            [auth_id for auth_id in event.auth_event_ids()], include_given=True
        )
        return list(auth)

    async def do_invite_join(
        self, target_hosts: Iterable[str], room_id: str, joinee: str, content: JsonDict
    ) -> None:
        """ Attempts to join the `joinee` to the room `room_id` via the
        servers contained in `target_hosts`.

        This first triggers a /make_join/ request that returns a partial
        event that we can fill out and sign. This is then sent to the
        remote server via /send_join/ which responds with the state at that
        event and the auth_chains.

        We suspend processing of any received events from this room until we
        have finished processing the join.

        Args:
            target_hosts: List of servers to attempt to join the room with.

            room_id: The ID of the room to join.

            joinee: The User ID of the joining user.

            content: The event content to use for the join event.
        """
        logger.debug("Joining %s to %s", joinee, room_id)

        origin, event, room_version_obj = await self._make_and_verify_event(
            target_hosts,
            room_id,
            joinee,
            "join",
            content,
            params={"ver": KNOWN_ROOM_VERSIONS},
        )

        # This shouldn't happen, because the RoomMemberHandler has a
        # linearizer lock which only allows one operation per user per room
        # at a time - so this is just paranoia.
        assert room_id not in self.room_queues

        self.room_queues[room_id] = []

        await self._clean_room_for_join(room_id)

        handled_events = set()

        try:
            # Try the host we successfully got a response to /make_join/
            # request first.
            try:
                target_hosts.remove(origin)
                target_hosts.insert(0, origin)
            except ValueError:
                pass

            event_format_version = room_version_obj.event_format
            ret = await self.federation_client.send_join(
                target_hosts, event, event_format_version
            )

            origin = ret["origin"]
            state = ret["state"]
            auth_chain = ret["auth_chain"]
            auth_chain.sort(key=lambda e: e.depth)

            handled_events.update([s.event_id for s in state])
            handled_events.update([a.event_id for a in auth_chain])
            handled_events.add(event.event_id)

            logger.debug("do_invite_join auth_chain: %s", auth_chain)
            logger.debug("do_invite_join state: %s", state)

            logger.debug("do_invite_join event: %s", event)

            try:
                await self.store.store_room(
                    room_id=room_id,
                    room_creator_user_id="",
                    is_public=False,
                    room_version=room_version_obj,
                )
            except Exception:
                # FIXME
                pass

            await self._persist_auth_tree(
                origin, auth_chain, state, event, room_version_obj
            )

            # Check whether this room is the result of an upgrade of a room we already know
            # about. If so, migrate over user information
            predecessor = await self.store.get_room_predecessor(room_id)
            if not predecessor or not isinstance(predecessor.get("room_id"), str):
                return
            old_room_id = predecessor["room_id"]
            logger.debug(
                "Found predecessor for %s during remote join: %s", room_id, old_room_id
            )

            # We retrieve the room member handler here as to not cause a cyclic dependency
            member_handler = self.hs.get_room_member_handler()
            await member_handler.transfer_room_state_on_room_upgrade(
                old_room_id, room_id
            )

            logger.debug("Finished joining %s to %s", joinee, room_id)
        finally:
            room_queue = self.room_queues[room_id]
            del self.room_queues[room_id]

            # we don't need to wait for the queued events to be processed -
            # it's just a best-effort thing at this point. We do want to do
            # them roughly in order, though, otherwise we'll end up making
            # lots of requests for missing prev_events which we do actually
            # have. Hence we fire off the deferred, but don't wait for it.

            run_in_background(self._handle_queued_pdus, room_queue)

    async def _handle_queued_pdus(self, room_queue):
        """Process PDUs which got queued up while we were busy send_joining.

        Args:
            room_queue (list[FrozenEvent, str]): list of PDUs to be processed
                and the servers that sent them
        """
        for p, origin in room_queue:
            try:
                logger.info(
                    "Processing queued PDU %s which was received "
                    "while we were joining %s",
                    p.event_id,
                    p.room_id,
                )
                with nested_logging_context(p.event_id):
                    await self.on_receive_pdu(origin, p, sent_to_us_directly=True)
            except Exception as e:
                logger.warning(
                    "Error handling queued PDU %s from %s: %s", p.event_id, origin, e
                )

    async def on_make_join_request(
        self, origin: str, room_id: str, user_id: str
    ) -> EventBase:
        """ We've received a /make_join/ request, so we create a partial
        join event for the room and return that. We do *not* persist or
        process it until the other server has signed it and sent it back.

        Args:
            origin: The (verified) server name of the requesting server.
            room_id: Room to create join event in
            user_id: The user to create the join for
        """
        if get_domain_from_id(user_id) != origin:
            logger.info(
                "Got /make_join request for user %r from different origin %s, ignoring",
                user_id,
                origin,
            )
            raise SynapseError(403, "User not from origin", Codes.FORBIDDEN)

        event_content = {"membership": Membership.JOIN}

        room_version = await self.store.get_room_version_id(room_id)

        builder = self.event_builder_factory.new(
            room_version,
            {
                "type": EventTypes.Member,
                "content": event_content,
                "room_id": room_id,
                "sender": user_id,
                "state_key": user_id,
            },
        )

        try:
            event, context = await self.event_creation_handler.create_new_client_event(
                builder=builder
            )
        except AuthError as e:
            logger.warning("Failed to create join to %s because %s", room_id, e)
            raise e

        event_allowed = await self.third_party_event_rules.check_event_allowed(
            event, context
        )
        if not event_allowed:
            logger.info("Creation of join %s forbidden by third-party rules", event)
            raise SynapseError(
                403, "This event is not allowed in this context", Codes.FORBIDDEN
            )

        # The remote hasn't signed it yet, obviously. We'll do the full checks
        # when we get the event back in `on_send_join_request`
        await self.auth.check_from_context(
            room_version, event, context, do_sig_check=False
        )

        return event

    async def on_send_join_request(self, origin, pdu):
        """ We have received a join event for a room. Fully process it and
        respond with the current state and auth chains.
        """
        event = pdu

        logger.debug(
            "on_send_join_request from %s: Got event: %s, signatures: %s",
            origin,
            event.event_id,
            event.signatures,
        )

        if get_domain_from_id(event.sender) != origin:
            logger.info(
                "Got /send_join request for user %r from different origin %s",
                event.sender,
                origin,
            )
            raise SynapseError(403, "User not from origin", Codes.FORBIDDEN)

        event.internal_metadata.outlier = False
        # Send this event on behalf of the origin server.
        #
        # The reasons we have the destination server rather than the origin
        # server send it are slightly mysterious: the origin server should have
        # all the neccessary state once it gets the response to the send_join,
        # so it could send the event itself if it wanted to. It may be that
        # doing it this way reduces failure modes, or avoids certain attacks
        # where a new server selectively tells a subset of the federation that
        # it has joined.
        #
        # The fact is that, as of the current writing, Synapse doesn't send out
        # the join event over federation after joining, and changing it now
        # would introduce the danger of backwards-compatibility problems.
        event.internal_metadata.send_on_behalf_of = origin

        context = await self._handle_new_event(origin, event)

        event_allowed = await self.third_party_event_rules.check_event_allowed(
            event, context
        )
        if not event_allowed:
            logger.info("Sending of join %s forbidden by third-party rules", event)
            raise SynapseError(
                403, "This event is not allowed in this context", Codes.FORBIDDEN
            )

        logger.debug(
            "on_send_join_request: After _handle_new_event: %s, sigs: %s",
            event.event_id,
            event.signatures,
        )

        if event.type == EventTypes.Member:
            if event.content["membership"] == Membership.JOIN:
                user = UserID.from_string(event.state_key)
                await self.user_joined_room(user, event.room_id)

        prev_state_ids = await context.get_prev_state_ids()

        state_ids = list(prev_state_ids.values())
        auth_chain = await self.store.get_auth_chain(state_ids)

        state = await self.store.get_events(list(prev_state_ids.values()))

        return {"state": list(state.values()), "auth_chain": auth_chain}

    async def on_invite_request(
        self, origin: str, event: EventBase, room_version: RoomVersion
    ):
        """ We've got an invite event. Process and persist it. Sign it.

        Respond with the now signed event.
        """
        if event.state_key is None:
            raise SynapseError(400, "The invite event did not have a state key")

        is_blocked = await self.store.is_room_blocked(event.room_id)
        if is_blocked:
            raise SynapseError(403, "This room has been blocked on this server")

        if self.hs.config.block_non_admin_invites:
            raise SynapseError(403, "This server does not accept room invites")

        is_published = yield self.store.is_room_published(event.room_id)

        if not self.spam_checker.user_may_invite(
            event.sender,
            event.state_key,
            None,
            room_id=event.room_id,
            new_room=False,
            published_room=is_published,
        ):
            raise SynapseError(
                403, "This user is not permitted to send invites to this server/user"
            )

        membership = event.content.get("membership")
        if event.type != EventTypes.Member or membership != Membership.INVITE:
            raise SynapseError(400, "The event was not an m.room.member invite event")

        sender_domain = get_domain_from_id(event.sender)
        if sender_domain != origin:
            raise SynapseError(
                400, "The invite event was not from the server sending it"
            )

        if not self.is_mine_id(event.state_key):
            raise SynapseError(400, "The invite event must be for this server")

        # block any attempts to invite the server notices mxid
        if event.state_key == self._server_notices_mxid:
            raise SynapseError(http_client.FORBIDDEN, "Cannot invite this user")

        event.internal_metadata.outlier = True
        event.internal_metadata.out_of_band_membership = True

        event.signatures.update(
            compute_event_signature(
                room_version,
                event.get_pdu_json(),
                self.hs.hostname,
                self.hs.config.signing_key[0],
            )
        )

        context = await self.state_handler.compute_event_context(event)
        await self.persist_events_and_notify([(event, context)])

        return event

    async def do_remotely_reject_invite(
        self, target_hosts: Iterable[str], room_id: str, user_id: str, content: JsonDict
    ) -> EventBase:
        origin, event, room_version = await self._make_and_verify_event(
            target_hosts, room_id, user_id, "leave", content=content
        )
        # Mark as outlier as we don't have any state for this event; we're not
        # even in the room.
        event.internal_metadata.outlier = True
        event.internal_metadata.out_of_band_membership = True

        # Try the host that we succesfully called /make_leave/ on first for
        # the /send_leave/ request.
        try:
            target_hosts.remove(origin)
            target_hosts.insert(0, origin)
        except ValueError:
            pass

        await self.federation_client.send_leave(target_hosts, event)

        context = await self.state_handler.compute_event_context(event)
        await self.persist_events_and_notify([(event, context)])

        return event

    async def _make_and_verify_event(
        self,
        target_hosts: Iterable[str],
        room_id: str,
        user_id: str,
        membership: str,
        content: JsonDict = {},
        params: Optional[Dict[str, str]] = None,
    ) -> Tuple[str, EventBase, RoomVersion]:
        (
            origin,
            event,
            room_version,
        ) = await self.federation_client.make_membership_event(
            target_hosts, room_id, user_id, membership, content, params=params
        )

        logger.debug("Got response to make_%s: %s", membership, event)

        # We should assert some things.
        # FIXME: Do this in a nicer way
        assert event.type == EventTypes.Member
        assert event.user_id == user_id
        assert event.state_key == user_id
        assert event.room_id == room_id
        return origin, event, room_version

    async def on_make_leave_request(
        self, origin: str, room_id: str, user_id: str
    ) -> EventBase:
        """ We've received a /make_leave/ request, so we create a partial
        leave event for the room and return that. We do *not* persist or
        process it until the other server has signed it and sent it back.

        Args:
            origin: The (verified) server name of the requesting server.
            room_id: Room to create leave event in
            user_id: The user to create the leave for
        """
        if get_domain_from_id(user_id) != origin:
            logger.info(
                "Got /make_leave request for user %r from different origin %s, ignoring",
                user_id,
                origin,
            )
            raise SynapseError(403, "User not from origin", Codes.FORBIDDEN)

        room_version = await self.store.get_room_version_id(room_id)
        builder = self.event_builder_factory.new(
            room_version,
            {
                "type": EventTypes.Member,
                "content": {"membership": Membership.LEAVE},
                "room_id": room_id,
                "sender": user_id,
                "state_key": user_id,
            },
        )

        event, context = await self.event_creation_handler.create_new_client_event(
            builder=builder
        )

        event_allowed = await self.third_party_event_rules.check_event_allowed(
            event, context
        )
        if not event_allowed:
            logger.warning("Creation of leave %s forbidden by third-party rules", event)
            raise SynapseError(
                403, "This event is not allowed in this context", Codes.FORBIDDEN
            )

        try:
            # The remote hasn't signed it yet, obviously. We'll do the full checks
            # when we get the event back in `on_send_leave_request`
            await self.auth.check_from_context(
                room_version, event, context, do_sig_check=False
            )
        except AuthError as e:
            logger.warning("Failed to create new leave %r because %s", event, e)
            raise e

        return event

    async def on_send_leave_request(self, origin, pdu):
        """ We have received a leave event for a room. Fully process it."""
        event = pdu

        logger.debug(
            "on_send_leave_request: Got event: %s, signatures: %s",
            event.event_id,
            event.signatures,
        )

        if get_domain_from_id(event.sender) != origin:
            logger.info(
                "Got /send_leave request for user %r from different origin %s",
                event.sender,
                origin,
            )
            raise SynapseError(403, "User not from origin", Codes.FORBIDDEN)

        event.internal_metadata.outlier = False

        context = await self._handle_new_event(origin, event)

        event_allowed = await self.third_party_event_rules.check_event_allowed(
            event, context
        )
        if not event_allowed:
            logger.info("Sending of leave %s forbidden by third-party rules", event)
            raise SynapseError(
                403, "This event is not allowed in this context", Codes.FORBIDDEN
            )

        logger.debug(
            "on_send_leave_request: After _handle_new_event: %s, sigs: %s",
            event.event_id,
            event.signatures,
        )

        return None

    @defer.inlineCallbacks
    def get_state_for_pdu(self, room_id, event_id):
        """Returns the state at the event. i.e. not including said event.
        """

        event = yield self.store.get_event(
            event_id, allow_none=False, check_room_id=room_id
        )

        state_groups = yield self.state_store.get_state_groups(room_id, [event_id])

        if state_groups:
            _, state = list(iteritems(state_groups)).pop()
            results = {(e.type, e.state_key): e for e in state}

            if event.is_state():
                # Get previous state
                if "replaces_state" in event.unsigned:
                    prev_id = event.unsigned["replaces_state"]
                    if prev_id != event.event_id:
                        prev_event = yield self.store.get_event(prev_id)
                        results[(event.type, event.state_key)] = prev_event
                else:
                    del results[(event.type, event.state_key)]

            res = list(results.values())
            return res
        else:
            return []

    @defer.inlineCallbacks
    def get_state_ids_for_pdu(self, room_id, event_id):
        """Returns the state at the event. i.e. not including said event.
        """
        event = yield self.store.get_event(
            event_id, allow_none=False, check_room_id=room_id
        )

        state_groups = yield self.state_store.get_state_groups_ids(room_id, [event_id])

        if state_groups:
            _, state = list(state_groups.items()).pop()
            results = state

            if event.is_state():
                # Get previous state
                if "replaces_state" in event.unsigned:
                    prev_id = event.unsigned["replaces_state"]
                    if prev_id != event.event_id:
                        results[(event.type, event.state_key)] = prev_id
                else:
                    results.pop((event.type, event.state_key), None)

            return list(results.values())
        else:
            return []

    @defer.inlineCallbacks
    @log_function
    def on_backfill_request(self, origin, room_id, pdu_list, limit):
        in_room = yield self.auth.check_host_in_room(room_id, origin)
        if not in_room:
            raise AuthError(403, "Host not in room.")

        events = yield self.store.get_backfill_events(room_id, pdu_list, limit)

        events = yield filter_events_for_server(self.storage, origin, events)

        return events

    @defer.inlineCallbacks
    @log_function
    def get_persisted_pdu(self, origin, event_id):
        """Get an event from the database for the given server.

        Args:
            origin [str]: hostname of server which is requesting the event; we
               will check that the server is allowed to see it.
            event_id [str]: id of the event being requested

        Returns:
            Deferred[EventBase|None]: None if we know nothing about the event;
                otherwise the (possibly-redacted) event.

        Raises:
            AuthError if the server is not currently in the room
        """
        event = yield self.store.get_event(
            event_id, allow_none=True, allow_rejected=True
        )

        if event:
            in_room = yield self.auth.check_host_in_room(event.room_id, origin)
            if not in_room:
                raise AuthError(403, "Host not in room.")

            events = yield filter_events_for_server(self.storage, origin, [event])
            event = events[0]
            return event
        else:
            return None

    def get_min_depth_for_context(self, context):
        return self.store.get_min_depth(context)

    async def _handle_new_event(
        self, origin, event, state=None, auth_events=None, backfilled=False
    ):
        context = await self._prep_event(
            origin, event, state=state, auth_events=auth_events, backfilled=backfilled
        )

        # reraise does not allow inlineCallbacks to preserve the stacktrace, so we
        # hack around with a try/finally instead.
        success = False
        try:
            if (
                not event.internal_metadata.is_outlier()
                and not backfilled
                and not context.rejected
            ):
                await self.action_generator.handle_push_actions_for_event(
                    event, context
                )

            await self.persist_events_and_notify(
                [(event, context)], backfilled=backfilled
            )
            success = True
        finally:
            if not success:
                run_in_background(
                    self.store.remove_push_actions_from_staging, event.event_id
                )

        return context

    async def _handle_new_events(
        self,
        origin: str,
        event_infos: Iterable[_NewEventInfo],
        backfilled: bool = False,
    ) -> None:
        """Creates the appropriate contexts and persists events. The events
        should not depend on one another, e.g. this should be used to persist
        a bunch of outliers, but not a chunk of individual events that depend
        on each other for state calculations.

        Notifies about the events where appropriate.
        """

        async def prep(ev_info: _NewEventInfo):
            event = ev_info.event
            with nested_logging_context(suffix=event.event_id):
                res = await self._prep_event(
                    origin,
                    event,
                    state=ev_info.state,
                    auth_events=ev_info.auth_events,
                    backfilled=backfilled,
                )
            return res

        contexts = await make_deferred_yieldable(
            defer.gatherResults(
                [run_in_background(prep, ev_info) for ev_info in event_infos],
                consumeErrors=True,
            )
        )

        await self.persist_events_and_notify(
            [
                (ev_info.event, context)
                for ev_info, context in zip(event_infos, contexts)
            ],
            backfilled=backfilled,
        )

    async def _persist_auth_tree(
        self,
        origin: str,
        auth_events: List[EventBase],
        state: List[EventBase],
        event: EventBase,
        room_version: RoomVersion,
    ) -> None:
        """Checks the auth chain is valid (and passes auth checks) for the
        state and event. Then persists the auth chain and state atomically.
        Persists the event separately. Notifies about the persisted events
        where appropriate.

        Will attempt to fetch missing auth events.

        Args:
            origin: Where the events came from
            auth_events
            state
            event
            room_version: The room version we expect this room to have, and
                will raise if it doesn't match the version in the create event.
        """
        events_to_context = {}
        for e in itertools.chain(auth_events, state):
            e.internal_metadata.outlier = True
            ctx = await self.state_handler.compute_event_context(e)
            events_to_context[e.event_id] = ctx

        event_map = {
            e.event_id: e for e in itertools.chain(auth_events, state, [event])
        }

        create_event = None
        for e in auth_events:
            if (e.type, e.state_key) == (EventTypes.Create, ""):
                create_event = e
                break

        if create_event is None:
            # If the state doesn't have a create event then the room is
            # invalid, and it would fail auth checks anyway.
            raise SynapseError(400, "No create event in state")

        room_version_id = create_event.content.get(
            "room_version", RoomVersions.V1.identifier
        )

        if room_version.identifier != room_version_id:
            raise SynapseError(400, "Room version mismatch")

        missing_auth_events = set()
        for e in itertools.chain(auth_events, state, [event]):
            for e_id in e.auth_event_ids():
                if e_id not in event_map:
                    missing_auth_events.add(e_id)

        for e_id in missing_auth_events:
            m_ev = await self.federation_client.get_pdu(
<<<<<<< HEAD
                [origin],
                e_id,
                room_version=room_version.identifier,
                outlier=True,
                timeout=10000,
=======
                [origin], e_id, room_version=room_version, outlier=True, timeout=10000,
>>>>>>> 9bcd3714
            )
            if m_ev and m_ev.event_id == e_id:
                event_map[e_id] = m_ev
            else:
                logger.info("Failed to find auth event %r", e_id)

        for e in itertools.chain(auth_events, state, [event]):
            auth_for_e = {
                (event_map[e_id].type, event_map[e_id].state_key): event_map[e_id]
                for e_id in e.auth_event_ids()
                if e_id in event_map
            }
            if create_event:
                auth_for_e[(EventTypes.Create, "")] = create_event

            try:
                event_auth.check(room_version, e, auth_events=auth_for_e)
            except SynapseError as err:
                # we may get SynapseErrors here as well as AuthErrors. For
                # instance, there are a couple of (ancient) events in some
                # rooms whose senders do not have the correct sigil; these
                # cause SynapseErrors in auth.check. We don't want to give up
                # the attempt to federate altogether in such cases.

                logger.warning("Rejecting %s because %s", e.event_id, err.msg)

                if e == event:
                    raise
                events_to_context[e.event_id].rejected = RejectedReason.AUTH_ERROR

        await self.persist_events_and_notify(
            [
                (e, events_to_context[e.event_id])
                for e in itertools.chain(auth_events, state)
            ]
        )

        new_event_context = await self.state_handler.compute_event_context(
            event, old_state=state
        )

        await self.persist_events_and_notify([(event, new_event_context)])

    async def _prep_event(
        self,
        origin: str,
        event: EventBase,
        state: Optional[Iterable[EventBase]],
        auth_events: Optional[StateMap[EventBase]],
        backfilled: bool,
    ) -> EventContext:
        context = await self.state_handler.compute_event_context(event, old_state=state)

        if not auth_events:
            prev_state_ids = await context.get_prev_state_ids()
            auth_events_ids = await self.auth.compute_auth_events(
                event, prev_state_ids, for_verification=True
            )
            auth_events = await self.store.get_events(auth_events_ids)
            auth_events = {(e.type, e.state_key): e for e in auth_events.values()}

        # This is a hack to fix some old rooms where the initial join event
        # didn't reference the create event in its auth events.
        if event.type == EventTypes.Member and not event.auth_event_ids():
            if len(event.prev_event_ids()) == 1 and event.depth < 5:
                c = await self.store.get_event(
                    event.prev_event_ids()[0], allow_none=True
                )
                if c and c.type == EventTypes.Create:
                    auth_events[(c.type, c.state_key)] = c

        context = await self.do_auth(origin, event, context, auth_events=auth_events)

        if not context.rejected:
            await self._check_for_soft_fail(event, state, backfilled)

        if event.type == EventTypes.GuestAccess and not context.rejected:
            await self.maybe_kick_guest_users(event)

        return context

    async def _check_for_soft_fail(
        self, event: EventBase, state: Optional[Iterable[EventBase]], backfilled: bool
    ) -> None:
        """Checks if we should soft fail the event; if so, marks the event as
        such.

        Args:
            event
            state: The state at the event if we don't have all the event's prev events
            backfilled: Whether the event is from backfill
        """
        # For new (non-backfilled and non-outlier) events we check if the event
        # passes auth based on the current state. If it doesn't then we
        # "soft-fail" the event.
        do_soft_fail_check = not backfilled and not event.internal_metadata.is_outlier()
        if do_soft_fail_check:
            extrem_ids = await self.store.get_latest_event_ids_in_room(event.room_id)

            extrem_ids = set(extrem_ids)
            prev_event_ids = set(event.prev_event_ids())

            if extrem_ids == prev_event_ids:
                # If they're the same then the current state is the same as the
                # state at the event, so no point rechecking auth for soft fail.
                do_soft_fail_check = False

        if do_soft_fail_check:
            room_version = await self.store.get_room_version_id(event.room_id)
            room_version_obj = KNOWN_ROOM_VERSIONS[room_version]

            # Calculate the "current state".
            if state is not None:
                # If we're explicitly given the state then we won't have all the
                # prev events, and so we have a gap in the graph. In this case
                # we want to be a little careful as we might have been down for
                # a while and have an incorrect view of the current state,
                # however we still want to do checks as gaps are easy to
                # maliciously manufacture.
                #
                # So we use a "current state" that is actually a state
                # resolution across the current forward extremities and the
                # given state at the event. This should correctly handle cases
                # like bans, especially with state res v2.

                state_sets = await self.state_store.get_state_groups(
                    event.room_id, extrem_ids
                )
                state_sets = list(state_sets.values())
                state_sets.append(state)
                current_state_ids = await self.state_handler.resolve_events(
                    room_version, state_sets, event
                )
                current_state_ids = {
                    k: e.event_id for k, e in iteritems(current_state_ids)
                }
            else:
                current_state_ids = await self.state_handler.get_current_state_ids(
                    event.room_id, latest_event_ids=extrem_ids
                )

            logger.debug(
                "Doing soft-fail check for %s: state %s",
                event.event_id,
                current_state_ids,
            )

            # Now check if event pass auth against said current state
            auth_types = auth_types_for_event(event)
            current_state_ids = [
                e for k, e in iteritems(current_state_ids) if k in auth_types
            ]

            current_auth_events = await self.store.get_events(current_state_ids)
            current_auth_events = {
                (e.type, e.state_key): e for e in current_auth_events.values()
            }

            try:
                event_auth.check(
                    room_version_obj, event, auth_events=current_auth_events
                )
            except AuthError as e:
                logger.warning("Soft-failing %r because %s", event, e)
                event.internal_metadata.soft_failed = True

    async def on_query_auth(
        self, origin, event_id, room_id, remote_auth_chain, rejects, missing
    ):
        in_room = await self.auth.check_host_in_room(room_id, origin)
        if not in_room:
            raise AuthError(403, "Host not in room.")

        event = await self.store.get_event(
            event_id, allow_none=False, check_room_id=room_id
        )

        # Just go through and process each event in `remote_auth_chain`. We
        # don't want to fall into the trap of `missing` being wrong.
        for e in remote_auth_chain:
            try:
                await self._handle_new_event(origin, e)
            except AuthError:
                pass

        # Now get the current auth_chain for the event.
        local_auth_chain = await self.store.get_auth_chain(
            [auth_id for auth_id in event.auth_event_ids()], include_given=True
        )

        # TODO: Check if we would now reject event_id. If so we need to tell
        # everyone.

        ret = await self.construct_auth_difference(local_auth_chain, remote_auth_chain)

        logger.debug("on_query_auth returning: %s", ret)

        return ret

    async def on_get_missing_events(
        self, origin, room_id, earliest_events, latest_events, limit
    ):
        in_room = await self.auth.check_host_in_room(room_id, origin)
        if not in_room:
            raise AuthError(403, "Host not in room.")

        limit = min(limit, 20)

        missing_events = await self.store.get_missing_events(
            room_id=room_id,
            earliest_events=earliest_events,
            latest_events=latest_events,
            limit=limit,
        )

        missing_events = await filter_events_for_server(
            self.storage, origin, missing_events
        )

        return missing_events

    async def do_auth(
        self,
        origin: str,
        event: EventBase,
        context: EventContext,
        auth_events: StateMap[EventBase],
    ) -> EventContext:
        """

        Args:
            origin:
            event:
            context:
            auth_events:
                Map from (event_type, state_key) to event

                Normally, our calculated auth_events based on the state of the room
                at the event's position in the DAG, though occasionally (eg if the
                event is an outlier), may be the auth events claimed by the remote
                server.

                Also NB that this function adds entries to it.
        Returns:
            updated context object
        """
        room_version = await self.store.get_room_version_id(event.room_id)
        room_version_obj = KNOWN_ROOM_VERSIONS[room_version]

        try:
            context = await self._update_auth_events_and_context_for_auth(
                origin, event, context, auth_events
            )
        except Exception:
            # We don't really mind if the above fails, so lets not fail
            # processing if it does. However, it really shouldn't fail so
            # let's still log as an exception since we'll still want to fix
            # any bugs.
            logger.exception(
                "Failed to double check auth events for %s with remote. "
                "Ignoring failure and continuing processing of event.",
                event.event_id,
            )

        try:
            event_auth.check(room_version_obj, event, auth_events=auth_events)
        except AuthError as e:
            logger.warning("Failed auth resolution for %r because %s", event, e)
            context.rejected = RejectedReason.AUTH_ERROR

        return context

    async def _update_auth_events_and_context_for_auth(
        self,
        origin: str,
        event: EventBase,
        context: EventContext,
        auth_events: StateMap[EventBase],
    ) -> EventContext:
        """Helper for do_auth. See there for docs.

        Checks whether a given event has the expected auth events. If it
        doesn't then we talk to the remote server to compare state to see if
        we can come to a consensus (e.g. if one server missed some valid
        state).

        This attempts to resolve any potential divergence of state between
        servers, but is not essential and so failures should not block further
        processing of the event.

        Args:
            origin:
            event:
            context:

            auth_events:
                Map from (event_type, state_key) to event

                Normally, our calculated auth_events based on the state of the room
                at the event's position in the DAG, though occasionally (eg if the
                event is an outlier), may be the auth events claimed by the remote
                server.

                Also NB that this function adds entries to it.

        Returns:
            updated context
        """
        event_auth_events = set(event.auth_event_ids())

        # missing_auth is the set of the event's auth_events which we don't yet have
        # in auth_events.
        missing_auth = event_auth_events.difference(
            e.event_id for e in auth_events.values()
        )

        # if we have missing events, we need to fetch those events from somewhere.
        #
        # we start by checking if they are in the store, and then try calling /event_auth/.
        if missing_auth:
            have_events = await self.store.have_seen_events(missing_auth)
            logger.debug("Events %s are in the store", have_events)
            missing_auth.difference_update(have_events)

        if missing_auth:
            # If we don't have all the auth events, we need to get them.
            logger.info("auth_events contains unknown events: %s", missing_auth)
            try:
                try:
                    remote_auth_chain = await self.federation_client.get_event_auth(
                        origin, event.room_id, event.event_id
                    )
                except RequestSendFailed as e:
                    # The other side isn't around or doesn't implement the
                    # endpoint, so lets just bail out.
                    logger.info("Failed to get event auth from remote: %s", e)
                    return context

                seen_remotes = await self.store.have_seen_events(
                    [e.event_id for e in remote_auth_chain]
                )

                for e in remote_auth_chain:
                    if e.event_id in seen_remotes:
                        continue

                    if e.event_id == event.event_id:
                        continue

                    try:
                        auth_ids = e.auth_event_ids()
                        auth = {
                            (e.type, e.state_key): e
                            for e in remote_auth_chain
                            if e.event_id in auth_ids or e.type == EventTypes.Create
                        }
                        e.internal_metadata.outlier = True

                        logger.debug(
                            "do_auth %s missing_auth: %s", event.event_id, e.event_id
                        )
                        await self._handle_new_event(origin, e, auth_events=auth)

                        if e.event_id in event_auth_events:
                            auth_events[(e.type, e.state_key)] = e
                    except AuthError:
                        pass

            except Exception:
                logger.exception("Failed to get auth chain")

        if event.internal_metadata.is_outlier():
            # XXX: given that, for an outlier, we'll be working with the
            # event's *claimed* auth events rather than those we calculated:
            # (a) is there any point in this test, since different_auth below will
            # obviously be empty
            # (b) alternatively, why don't we do it earlier?
            logger.info("Skipping auth_event fetch for outlier")
            return context

        different_auth = event_auth_events.difference(
            e.event_id for e in auth_events.values()
        )

        if not different_auth:
            return context

        logger.info(
            "auth_events refers to events which are not in our calculated auth "
            "chain: %s",
            different_auth,
        )

        # XXX: currently this checks for redactions but I'm not convinced that is
        # necessary?
        different_events = await self.store.get_events_as_list(different_auth)

        for d in different_events:
            if d.room_id != event.room_id:
                logger.warning(
                    "Event %s refers to auth_event %s which is in a different room",
                    event.event_id,
                    d.event_id,
                )

                # don't attempt to resolve the claimed auth events against our own
                # in this case: just use our own auth events.
                #
                # XXX: should we reject the event in this case? It feels like we should,
                # but then shouldn't we also do so if we've failed to fetch any of the
                # auth events?
                return context

        # now we state-resolve between our own idea of the auth events, and the remote's
        # idea of them.

        local_state = auth_events.values()
        remote_auth_events = dict(auth_events)
        remote_auth_events.update({(d.type, d.state_key): d for d in different_events})
        remote_state = remote_auth_events.values()

        room_version = await self.store.get_room_version_id(event.room_id)
        new_state = await self.state_handler.resolve_events(
            room_version, (local_state, remote_state), event
        )

        logger.info(
            "After state res: updating auth_events with new state %s",
            {
                (d.type, d.state_key): d.event_id
                for d in new_state.values()
                if auth_events.get((d.type, d.state_key)) != d
            },
        )

        auth_events.update(new_state)

        context = await self._update_context_for_auth_events(
            event, context, auth_events
        )

        return context

    async def _update_context_for_auth_events(
        self, event: EventBase, context: EventContext, auth_events: StateMap[EventBase]
    ) -> EventContext:
        """Update the state_ids in an event context after auth event resolution,
        storing the changes as a new state group.

        Args:
            event: The event we're handling the context for

            context: initial event context

            auth_events: Events to update in the event context.

        Returns:
            new event context
        """
        # exclude the state key of the new event from the current_state in the context.
        if event.is_state():
            event_key = (event.type, event.state_key)
        else:
            event_key = None
        state_updates = {
            k: a.event_id for k, a in iteritems(auth_events) if k != event_key
        }

        current_state_ids = await context.get_current_state_ids()
        current_state_ids = dict(current_state_ids)

        current_state_ids.update(state_updates)

        prev_state_ids = await context.get_prev_state_ids()
        prev_state_ids = dict(prev_state_ids)

        prev_state_ids.update({k: a.event_id for k, a in iteritems(auth_events)})

        # create a new state group as a delta from the existing one.
        prev_group = context.state_group
        state_group = await self.state_store.store_state_group(
            event.event_id,
            event.room_id,
            prev_group=prev_group,
            delta_ids=state_updates,
            current_state_ids=current_state_ids,
        )

        return EventContext.with_state(
            state_group=state_group,
            state_group_before_event=context.state_group_before_event,
            current_state_ids=current_state_ids,
            prev_state_ids=prev_state_ids,
            prev_group=prev_group,
            delta_ids=state_updates,
        )

    async def construct_auth_difference(
        self, local_auth: Iterable[EventBase], remote_auth: Iterable[EventBase]
    ) -> Dict:
        """ Given a local and remote auth chain, find the differences. This
        assumes that we have already processed all events in remote_auth

        Params:
            local_auth (list)
            remote_auth (list)

        Returns:
            dict
        """

        logger.debug("construct_auth_difference Start!")

        # TODO: Make sure we are OK with local_auth or remote_auth having more
        # auth events in them than strictly necessary.

        def sort_fun(ev):
            return ev.depth, ev.event_id

        logger.debug("construct_auth_difference after sort_fun!")

        # We find the differences by starting at the "bottom" of each list
        # and iterating up on both lists. The lists are ordered by depth and
        # then event_id, we iterate up both lists until we find the event ids
        # don't match. Then we look at depth/event_id to see which side is
        # missing that event, and iterate only up that list. Repeat.

        remote_list = list(remote_auth)
        remote_list.sort(key=sort_fun)

        local_list = list(local_auth)
        local_list.sort(key=sort_fun)

        local_iter = iter(local_list)
        remote_iter = iter(remote_list)

        logger.debug("construct_auth_difference before get_next!")

        def get_next(it, opt=None):
            try:
                return next(it)
            except Exception:
                return opt

        current_local = get_next(local_iter)
        current_remote = get_next(remote_iter)

        logger.debug("construct_auth_difference before while")

        missing_remotes = []
        missing_locals = []
        while current_local or current_remote:
            if current_remote is None:
                missing_locals.append(current_local)
                current_local = get_next(local_iter)
                continue

            if current_local is None:
                missing_remotes.append(current_remote)
                current_remote = get_next(remote_iter)
                continue

            if current_local.event_id == current_remote.event_id:
                current_local = get_next(local_iter)
                current_remote = get_next(remote_iter)
                continue

            if current_local.depth < current_remote.depth:
                missing_locals.append(current_local)
                current_local = get_next(local_iter)
                continue

            if current_local.depth > current_remote.depth:
                missing_remotes.append(current_remote)
                current_remote = get_next(remote_iter)
                continue

            # They have the same depth, so we fall back to the event_id order
            if current_local.event_id < current_remote.event_id:
                missing_locals.append(current_local)
                current_local = get_next(local_iter)

            if current_local.event_id > current_remote.event_id:
                missing_remotes.append(current_remote)
                current_remote = get_next(remote_iter)
                continue

        logger.debug("construct_auth_difference after while")

        # missing locals should be sent to the server
        # We should find why we are missing remotes, as they will have been
        # rejected.

        # Remove events from missing_remotes if they are referencing a missing
        # remote. We only care about the "root" rejected ones.
        missing_remote_ids = [e.event_id for e in missing_remotes]
        base_remote_rejected = list(missing_remotes)
        for e in missing_remotes:
            for e_id in e.auth_event_ids():
                if e_id in missing_remote_ids:
                    try:
                        base_remote_rejected.remove(e)
                    except ValueError:
                        pass

        reason_map = {}

        for e in base_remote_rejected:
            reason = await self.store.get_rejection_reason(e.event_id)
            if reason is None:
                # TODO: e is not in the current state, so we should
                # construct some proof of that.
                continue

            reason_map[e.event_id] = reason

        logger.debug("construct_auth_difference returning")

        return {
            "auth_chain": local_auth,
            "rejects": {
                e.event_id: {"reason": reason_map[e.event_id], "proof": None}
                for e in base_remote_rejected
            },
            "missing": [e.event_id for e in missing_locals],
        }

    @defer.inlineCallbacks
    @log_function
    def exchange_third_party_invite(
        self, sender_user_id, target_user_id, room_id, signed
    ):
        third_party_invite = {"signed": signed}

        event_dict = {
            "type": EventTypes.Member,
            "content": {
                "membership": Membership.INVITE,
                "third_party_invite": third_party_invite,
            },
            "room_id": room_id,
            "sender": sender_user_id,
            "state_key": target_user_id,
        }

        if (yield self.auth.check_host_in_room(room_id, self.hs.hostname)):
            room_version = yield self.store.get_room_version_id(room_id)
            builder = self.event_builder_factory.new(room_version, event_dict)

            EventValidator().validate_builder(builder)
            event, context = yield self.event_creation_handler.create_new_client_event(
                builder=builder
            )

            event_allowed = yield self.third_party_event_rules.check_event_allowed(
                event, context
            )
            if not event_allowed:
                logger.info(
                    "Creation of threepid invite %s forbidden by third-party rules",
                    event,
                )
                raise SynapseError(
                    403, "This event is not allowed in this context", Codes.FORBIDDEN
                )

            event, context = yield self.add_display_name_to_third_party_invite(
                room_version, event_dict, event, context
            )

            EventValidator().validate_new(event, self.config)

            # We need to tell the transaction queue to send this out, even
            # though the sender isn't a local user.
            event.internal_metadata.send_on_behalf_of = self.hs.hostname

            try:
                yield self.auth.check_from_context(room_version, event, context)
            except AuthError as e:
                logger.warning("Denying new third party invite %r because %s", event, e)
                raise e

            yield self._check_signature(event, context)

            # We retrieve the room member handler here as to not cause a cyclic dependency
            member_handler = self.hs.get_room_member_handler()
            yield member_handler.send_membership_event(None, event, context)
        else:
            destinations = set(x.split(":", 1)[-1] for x in (sender_user_id, room_id))
            yield self.federation_client.forward_third_party_invite(
                destinations, room_id, event_dict
            )

    async def on_exchange_third_party_invite_request(
        self, room_id: str, event_dict: JsonDict
    ) -> None:
        """Handle an exchange_third_party_invite request from a remote server

        The remote server will call this when it wants to turn a 3pid invite
        into a normal m.room.member invite.

        Args:
            room_id: The ID of the room.

            event_dict (dict[str, Any]): Dictionary containing the event body.

        """
        room_version = await self.store.get_room_version_id(room_id)

        # NB: event_dict has a particular specced format we might need to fudge
        # if we change event formats too much.
        builder = self.event_builder_factory.new(room_version, event_dict)

        event, context = await self.event_creation_handler.create_new_client_event(
            builder=builder
        )

        event_allowed = await self.third_party_event_rules.check_event_allowed(
            event, context
        )
        if not event_allowed:
            logger.warning(
                "Exchange of threepid invite %s forbidden by third-party rules", event
            )
            raise SynapseError(
                403, "This event is not allowed in this context", Codes.FORBIDDEN
            )

        event, context = await self.add_display_name_to_third_party_invite(
            room_version, event_dict, event, context
        )

        try:
            await self.auth.check_from_context(room_version, event, context)
        except AuthError as e:
            logger.warning("Denying third party invite %r because %s", event, e)
            raise e
        await self._check_signature(event, context)

        # We need to tell the transaction queue to send this out, even
        # though the sender isn't a local user.
        event.internal_metadata.send_on_behalf_of = get_domain_from_id(event.sender)

        # We retrieve the room member handler here as to not cause a cyclic dependency
        member_handler = self.hs.get_room_member_handler()
        await member_handler.send_membership_event(None, event, context)

    @defer.inlineCallbacks
    def add_display_name_to_third_party_invite(
        self, room_version, event_dict, event, context
    ):
        key = (
            EventTypes.ThirdPartyInvite,
            event.content["third_party_invite"]["signed"]["token"],
        )
        original_invite = None
        prev_state_ids = yield context.get_prev_state_ids()
        original_invite_id = prev_state_ids.get(key)
        if original_invite_id:
            original_invite = yield self.store.get_event(
                original_invite_id, allow_none=True
            )
        if original_invite:
            # If the m.room.third_party_invite event's content is empty, it means the
            # invite has been revoked. In this case, we don't have to raise an error here
            # because the auth check will fail on the invite (because it's not able to
            # fetch public keys from the m.room.third_party_invite event's content, which
            # is empty).
            display_name = original_invite.content.get("display_name")
            event_dict["content"]["third_party_invite"]["display_name"] = display_name
        else:
            logger.info(
                "Could not find invite event for third_party_invite: %r", event_dict
            )
            # We don't discard here as this is not the appropriate place to do
            # auth checks. If we need the invite and don't have it then the
            # auth check code will explode appropriately.

        builder = self.event_builder_factory.new(room_version, event_dict)
        EventValidator().validate_builder(builder)
        event, context = yield self.event_creation_handler.create_new_client_event(
            builder=builder
        )
        EventValidator().validate_new(event, self.config)
        return (event, context)

    @defer.inlineCallbacks
    def _check_signature(self, event, context):
        """
        Checks that the signature in the event is consistent with its invite.

        Args:
            event (Event): The m.room.member event to check
            context (EventContext):

        Raises:
            AuthError: if signature didn't match any keys, or key has been
                revoked,
            SynapseError: if a transient error meant a key couldn't be checked
                for revocation.
        """
        signed = event.content["third_party_invite"]["signed"]
        token = signed["token"]

        prev_state_ids = yield context.get_prev_state_ids()
        invite_event_id = prev_state_ids.get((EventTypes.ThirdPartyInvite, token))

        invite_event = None
        if invite_event_id:
            invite_event = yield self.store.get_event(invite_event_id, allow_none=True)

        if not invite_event:
            raise AuthError(403, "Could not find invite")

        logger.debug("Checking auth on event %r", event.content)

        last_exception = None
        # for each public key in the 3pid invite event
        for public_key_object in self.hs.get_auth().get_public_keys(invite_event):
            try:
                # for each sig on the third_party_invite block of the actual invite
                for server, signature_block in signed["signatures"].items():
                    for key_name, encoded_signature in signature_block.items():
                        if not key_name.startswith("ed25519:"):
                            continue

                        logger.debug(
                            "Attempting to verify sig with key %s from %r "
                            "against pubkey %r",
                            key_name,
                            server,
                            public_key_object,
                        )

                        try:
                            public_key = public_key_object["public_key"]
                            verify_key = decode_verify_key_bytes(
                                key_name, decode_base64(public_key)
                            )
                            verify_signed_json(signed, server, verify_key)
                            logger.debug(
                                "Successfully verified sig with key %s from %r "
                                "against pubkey %r",
                                key_name,
                                server,
                                public_key_object,
                            )
                        except Exception:
                            logger.info(
                                "Failed to verify sig with key %s from %r "
                                "against pubkey %r",
                                key_name,
                                server,
                                public_key_object,
                            )
                            raise
                        try:
                            if "key_validity_url" in public_key_object:
                                yield self._check_key_revocation(
                                    public_key, public_key_object["key_validity_url"]
                                )
                        except Exception:
                            logger.info(
                                "Failed to query key_validity_url %s",
                                public_key_object["key_validity_url"],
                            )
                            raise
                        return
            except Exception as e:
                last_exception = e
        raise last_exception

    @defer.inlineCallbacks
    def _check_key_revocation(self, public_key, url):
        """
        Checks whether public_key has been revoked.

        Args:
            public_key (str): base-64 encoded public key.
            url (str): Key revocation URL.

        Raises:
            AuthError: if they key has been revoked.
            SynapseError: if a transient error meant a key couldn't be checked
                for revocation.
        """
        try:
            response = yield self.http_client.get_json(url, {"public_key": public_key})
        except Exception:
            raise SynapseError(502, "Third party certificate could not be checked")
        if "valid" not in response or not response["valid"]:
            raise AuthError(403, "Third party certificate was invalid")

    async def persist_events_and_notify(
        self,
        event_and_contexts: Sequence[Tuple[EventBase, EventContext]],
        backfilled: bool = False,
    ) -> None:
        """Persists events and tells the notifier/pushers about them, if
        necessary.

        Args:
            event_and_contexts:
            backfilled: Whether these events are a result of
                backfilling or not
        """
        if self.config.worker_app:
            await self._send_events_to_master(
                store=self.store,
                event_and_contexts=event_and_contexts,
                backfilled=backfilled,
            )
        else:
            max_stream_id = await self.storage.persistence.persist_events(
                event_and_contexts, backfilled=backfilled
            )

            if self._ephemeral_messages_enabled:
                for (event, context) in event_and_contexts:
                    # If there's an expiry timestamp on the event, schedule its expiry.
                    self._message_handler.maybe_schedule_expiry(event)

            if not backfilled:  # Never notify for backfilled events
                for event, _ in event_and_contexts:
                    await self._notify_persisted_event(event, max_stream_id)

    async def _notify_persisted_event(
        self, event: EventBase, max_stream_id: int
    ) -> None:
        """Checks to see if notifier/pushers should be notified about the
        event or not.

        Args:
            event:
            max_stream_id: The max_stream_id returned by persist_events
        """

        extra_users = []
        if event.type == EventTypes.Member:
            target_user_id = event.state_key

            # We notify for memberships if its an invite for one of our
            # users
            if event.internal_metadata.is_outlier():
                if event.membership != Membership.INVITE:
                    if not self.is_mine_id(target_user_id):
                        return

            target_user = UserID.from_string(target_user_id)
            extra_users.append(target_user)
        elif event.internal_metadata.is_outlier():
            return

        event_stream_id = event.internal_metadata.stream_ordering
        self.notifier.on_new_room_event(
            event, event_stream_id, max_stream_id, extra_users=extra_users
        )

        await self.pusher_pool.on_new_notifications(event_stream_id, max_stream_id)

    async def _clean_room_for_join(self, room_id: str) -> None:
        """Called to clean up any data in DB for a given room, ready for the
        server to join the room.

        Args:
            room_id
        """
        if self.config.worker_app:
            await self._clean_room_for_join_client(room_id)
        else:
            await self.store.clean_room_for_join(room_id)

    async def user_joined_room(self, user: UserID, room_id: str) -> None:
        """Called when a new user has joined the room
        """
        if self.config.worker_app:
            await self._notify_user_membership_change(
                room_id=room_id, user_id=user.to_string(), change="joined"
            )
        else:
            user_joined_room(self.distributor, user, room_id)

    @defer.inlineCallbacks
    def get_room_complexity(self, remote_room_hosts, room_id):
        """
        Fetch the complexity of a remote room over federation.

        Args:
            remote_room_hosts (list[str]): The remote servers to ask.
            room_id (str): The room ID to ask about.

        Returns:
            Deferred[dict] or Deferred[None]: Dict contains the complexity
            metric versions, while None means we could not fetch the complexity.
        """

        for host in remote_room_hosts:
            res = yield self.federation_client.get_room_complexity(host, room_id)

            # We got a result, return it.
            if res:
                defer.returnValue(res)

        # We fell off the bottom, couldn't get the complexity from anyone. Oh
        # well.
        defer.returnValue(None)<|MERGE_RESOLUTION|>--- conflicted
+++ resolved
@@ -1973,15 +1973,7 @@
 
         for e_id in missing_auth_events:
             m_ev = await self.federation_client.get_pdu(
-<<<<<<< HEAD
-                [origin],
-                e_id,
-                room_version=room_version.identifier,
-                outlier=True,
-                timeout=10000,
-=======
                 [origin], e_id, room_version=room_version, outlier=True, timeout=10000,
->>>>>>> 9bcd3714
             )
             if m_ev and m_ev.event_id == e_id:
                 event_map[e_id] = m_ev
