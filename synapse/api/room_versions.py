# Copyright 2019 New Vector Ltd
#
# Licensed under the Apache License, Version 2.0 (the "License");
# you may not use this file except in compliance with the License.
# You may obtain a copy of the License at
#
#     http://www.apache.org/licenses/LICENSE-2.0
#
# Unless required by applicable law or agreed to in writing, software
# distributed under the License is distributed on an "AS IS" BASIS,
# WITHOUT WARRANTIES OR CONDITIONS OF ANY KIND, either express or implied.
# See the License for the specific language governing permissions and
# limitations under the License.

from typing import Callable, Dict, Optional

import attr


class EventFormatVersions:
    """This is an internal enum for tracking the version of the event format,
    independently from the room version.
    """

    V1 = 1  # $id:server event id format
    V2 = 2  # MSC1659-style $hash event id format: introduced for room v3
    V3 = 3  # MSC1884-style $hash format: introduced for room v4


KNOWN_EVENT_FORMAT_VERSIONS = {
    EventFormatVersions.V1,
    EventFormatVersions.V2,
    EventFormatVersions.V3,
}


class StateResolutionVersions:
    """Enum to identify the state resolution algorithms"""

    V1 = 1  # room v1 state res
    V2 = 2  # MSC1442 state res: room v2 and later


class RoomDisposition:
    STABLE = "stable"
    UNSTABLE = "unstable"


@attr.s(slots=True, frozen=True, auto_attribs=True)
class RoomVersion:
    """An object which describes the unique attributes of a room version."""

    identifier: str  # the identifier for this version
    disposition: str  # one of the RoomDispositions
    event_format: int  # one of the EventFormatVersions
    state_res: int  # one of the StateResolutionVersions
    enforce_key_validity: bool

    # Before MSC2432, m.room.aliases had special auth rules and redaction rules
    special_case_aliases_auth: bool
    # Strictly enforce canonicaljson, do not allow:
    # * Integers outside the range of [-2 ^ 53 + 1, 2 ^ 53 - 1]
    # * Floats
    # * NaN, Infinity, -Infinity
    strict_canonicaljson: bool
    # MSC2209: Check 'notifications' key while verifying
    # m.room.power_levels auth rules.
    limit_notifications_power_levels: bool
    # MSC2174/MSC2176: Apply updated redaction rules algorithm.
    msc2176_redaction_rules: bool
    # MSC3083: Support the 'restricted' join_rule.
    msc3083_join_rules: bool
    # MSC3375: Support for the proper redaction rules for MSC3083. This mustn't
    #          be enabled if MSC3083 is not.
    msc3375_redaction_rules: bool
    # MSC2403: Allows join_rules to be set to 'knock', changes auth rules to allow sending
    # m.room.membership event with membership 'knock'.
    msc2403_knocking: bool
    # MSC2716: Adds m.room.power_levels -> content.historical field to control
    # whether "insertion", "chunk", "marker" events can be sent
    msc2716_historical: bool
    # MSC2716: Adds support for redacting "insertion", "chunk", and "marker" events
    msc2716_redactions: bool
<<<<<<< HEAD
    # MSC3667: Treat string format power levels as invalid, thus denied.
    msc3667_int_only_power_levels: bool
=======
    # MSC3787: Adds support for a `knock_restricted` join rule, mixing concepts of
    # knocks and restricted join rules into the same join condition.
    msc3787_knock_restricted_join_rule: bool
>>>>>>> 2be5a2b0


class RoomVersions:
    V1 = RoomVersion(
        "1",
        RoomDisposition.STABLE,
        EventFormatVersions.V1,
        StateResolutionVersions.V1,
        enforce_key_validity=False,
        special_case_aliases_auth=True,
        strict_canonicaljson=False,
        limit_notifications_power_levels=False,
        msc2176_redaction_rules=False,
        msc3083_join_rules=False,
        msc3375_redaction_rules=False,
        msc2403_knocking=False,
        msc2716_historical=False,
        msc2716_redactions=False,
<<<<<<< HEAD
        msc3667_int_only_power_levels=False,
=======
        msc3787_knock_restricted_join_rule=False,
>>>>>>> 2be5a2b0
    )
    V2 = RoomVersion(
        "2",
        RoomDisposition.STABLE,
        EventFormatVersions.V1,
        StateResolutionVersions.V2,
        enforce_key_validity=False,
        special_case_aliases_auth=True,
        strict_canonicaljson=False,
        limit_notifications_power_levels=False,
        msc2176_redaction_rules=False,
        msc3083_join_rules=False,
        msc3375_redaction_rules=False,
        msc2403_knocking=False,
        msc2716_historical=False,
        msc2716_redactions=False,
<<<<<<< HEAD
        msc3667_int_only_power_levels=False,
=======
        msc3787_knock_restricted_join_rule=False,
>>>>>>> 2be5a2b0
    )
    V3 = RoomVersion(
        "3",
        RoomDisposition.STABLE,
        EventFormatVersions.V2,
        StateResolutionVersions.V2,
        enforce_key_validity=False,
        special_case_aliases_auth=True,
        strict_canonicaljson=False,
        limit_notifications_power_levels=False,
        msc2176_redaction_rules=False,
        msc3083_join_rules=False,
        msc3375_redaction_rules=False,
        msc2403_knocking=False,
        msc2716_historical=False,
        msc2716_redactions=False,
<<<<<<< HEAD
        msc3667_int_only_power_levels=False,
=======
        msc3787_knock_restricted_join_rule=False,
>>>>>>> 2be5a2b0
    )
    V4 = RoomVersion(
        "4",
        RoomDisposition.STABLE,
        EventFormatVersions.V3,
        StateResolutionVersions.V2,
        enforce_key_validity=False,
        special_case_aliases_auth=True,
        strict_canonicaljson=False,
        limit_notifications_power_levels=False,
        msc2176_redaction_rules=False,
        msc3083_join_rules=False,
        msc3375_redaction_rules=False,
        msc2403_knocking=False,
        msc2716_historical=False,
        msc2716_redactions=False,
<<<<<<< HEAD
        msc3667_int_only_power_levels=False,
=======
        msc3787_knock_restricted_join_rule=False,
>>>>>>> 2be5a2b0
    )
    V5 = RoomVersion(
        "5",
        RoomDisposition.STABLE,
        EventFormatVersions.V3,
        StateResolutionVersions.V2,
        enforce_key_validity=True,
        special_case_aliases_auth=True,
        strict_canonicaljson=False,
        limit_notifications_power_levels=False,
        msc2176_redaction_rules=False,
        msc3083_join_rules=False,
        msc3375_redaction_rules=False,
        msc2403_knocking=False,
        msc2716_historical=False,
        msc2716_redactions=False,
<<<<<<< HEAD
        msc3667_int_only_power_levels=False,
=======
        msc3787_knock_restricted_join_rule=False,
>>>>>>> 2be5a2b0
    )
    V6 = RoomVersion(
        "6",
        RoomDisposition.STABLE,
        EventFormatVersions.V3,
        StateResolutionVersions.V2,
        enforce_key_validity=True,
        special_case_aliases_auth=False,
        strict_canonicaljson=True,
        limit_notifications_power_levels=True,
        msc2176_redaction_rules=False,
        msc3083_join_rules=False,
        msc3375_redaction_rules=False,
        msc2403_knocking=False,
        msc2716_historical=False,
        msc2716_redactions=False,
<<<<<<< HEAD
        msc3667_int_only_power_levels=False,
=======
        msc3787_knock_restricted_join_rule=False,
>>>>>>> 2be5a2b0
    )
    MSC2176 = RoomVersion(
        "org.matrix.msc2176",
        RoomDisposition.UNSTABLE,
        EventFormatVersions.V3,
        StateResolutionVersions.V2,
        enforce_key_validity=True,
        special_case_aliases_auth=False,
        strict_canonicaljson=True,
        limit_notifications_power_levels=True,
        msc2176_redaction_rules=True,
        msc3083_join_rules=False,
        msc3375_redaction_rules=False,
        msc2403_knocking=False,
        msc2716_historical=False,
        msc2716_redactions=False,
<<<<<<< HEAD
        msc3667_int_only_power_levels=False,
=======
        msc3787_knock_restricted_join_rule=False,
>>>>>>> 2be5a2b0
    )
    V7 = RoomVersion(
        "7",
        RoomDisposition.STABLE,
        EventFormatVersions.V3,
        StateResolutionVersions.V2,
        enforce_key_validity=True,
        special_case_aliases_auth=False,
        strict_canonicaljson=True,
        limit_notifications_power_levels=True,
        msc2176_redaction_rules=False,
        msc3083_join_rules=False,
        msc3375_redaction_rules=False,
        msc2403_knocking=True,
        msc2716_historical=False,
        msc2716_redactions=False,
<<<<<<< HEAD
        msc3667_int_only_power_levels=False,
=======
        msc3787_knock_restricted_join_rule=False,
>>>>>>> 2be5a2b0
    )
    V8 = RoomVersion(
        "8",
        RoomDisposition.STABLE,
        EventFormatVersions.V3,
        StateResolutionVersions.V2,
        enforce_key_validity=True,
        special_case_aliases_auth=False,
        strict_canonicaljson=True,
        limit_notifications_power_levels=True,
        msc2176_redaction_rules=False,
        msc3083_join_rules=True,
        msc3375_redaction_rules=False,
        msc2403_knocking=True,
        msc2716_historical=False,
        msc2716_redactions=False,
<<<<<<< HEAD
        msc3667_int_only_power_levels=False,
=======
        msc3787_knock_restricted_join_rule=False,
>>>>>>> 2be5a2b0
    )
    V9 = RoomVersion(
        "9",
        RoomDisposition.STABLE,
        EventFormatVersions.V3,
        StateResolutionVersions.V2,
        enforce_key_validity=True,
        special_case_aliases_auth=False,
        strict_canonicaljson=True,
        limit_notifications_power_levels=True,
        msc2176_redaction_rules=False,
        msc3083_join_rules=True,
        msc3375_redaction_rules=True,
        msc2403_knocking=True,
        msc2716_historical=False,
        msc2716_redactions=False,
<<<<<<< HEAD
        msc3667_int_only_power_levels=False,
=======
        msc3787_knock_restricted_join_rule=False,
>>>>>>> 2be5a2b0
    )
    MSC2716v3 = RoomVersion(
        "org.matrix.msc2716v3",
        RoomDisposition.UNSTABLE,
        EventFormatVersions.V3,
        StateResolutionVersions.V2,
        enforce_key_validity=True,
        special_case_aliases_auth=False,
        strict_canonicaljson=True,
        limit_notifications_power_levels=True,
        msc2176_redaction_rules=False,
        msc3083_join_rules=False,
        msc3375_redaction_rules=False,
        msc2403_knocking=True,
        msc2716_historical=True,
        msc2716_redactions=True,
<<<<<<< HEAD
        msc3667_int_only_power_levels=False,
    )
    MSC3667 = RoomVersion(
        # v7 + MSC3667
        "org.matrix.msc3667",
=======
        msc3787_knock_restricted_join_rule=False,
    )
    MSC3787 = RoomVersion(
        "org.matrix.msc3787",
>>>>>>> 2be5a2b0
        RoomDisposition.UNSTABLE,
        EventFormatVersions.V3,
        StateResolutionVersions.V2,
        enforce_key_validity=True,
        special_case_aliases_auth=False,
        strict_canonicaljson=True,
        limit_notifications_power_levels=True,
        msc2176_redaction_rules=False,
<<<<<<< HEAD
        msc3083_join_rules=False,
        msc3375_redaction_rules=False,
        msc2403_knocking=True,
        msc2716_historical=False,
        msc2716_redactions=False,
        msc3667_int_only_power_levels=True,
    )
    MSC3604opt2 = RoomVersion(
        # v9 + MSC2176 + MSC3667
        "org.matrix.msc3604.opt2",
        RoomDisposition.UNSTABLE,
        EventFormatVersions.V3,
        StateResolutionVersions.V2,
        enforce_key_validity=True,
        special_case_aliases_auth=False,
        strict_canonicaljson=True,
        limit_notifications_power_levels=True,
        msc2176_redaction_rules=True,
=======
>>>>>>> 2be5a2b0
        msc3083_join_rules=True,
        msc3375_redaction_rules=True,
        msc2403_knocking=True,
        msc2716_historical=False,
        msc2716_redactions=False,
<<<<<<< HEAD
        msc3667_int_only_power_levels=True,
=======
        msc3787_knock_restricted_join_rule=True,
>>>>>>> 2be5a2b0
    )


KNOWN_ROOM_VERSIONS: Dict[str, RoomVersion] = {
    v.identifier: v
    for v in (
        RoomVersions.V1,
        RoomVersions.V2,
        RoomVersions.V3,
        RoomVersions.V4,
        RoomVersions.V5,
        RoomVersions.V6,
        RoomVersions.MSC2176,
        RoomVersions.V7,
        RoomVersions.V8,
        RoomVersions.V9,
        RoomVersions.MSC2716v3,
<<<<<<< HEAD
        RoomVersions.MSC3667,
        RoomVersions.MSC3604opt2,
=======
        RoomVersions.MSC3787,
>>>>>>> 2be5a2b0
    )
}


@attr.s(slots=True, frozen=True, auto_attribs=True)
class RoomVersionCapability:
    """An object which describes the unique attributes of a room version."""

    identifier: str  # the identifier for this capability
    preferred_version: Optional[RoomVersion]
    support_check_lambda: Callable[[RoomVersion], bool]


MSC3244_CAPABILITIES = {
    cap.identifier: {
        "preferred": cap.preferred_version.identifier
        if cap.preferred_version is not None
        else None,
        "support": [
            v.identifier
            for v in KNOWN_ROOM_VERSIONS.values()
            if cap.support_check_lambda(v)
        ],
    }
    for cap in (
        RoomVersionCapability(
            "knock",
            RoomVersions.V7,
            lambda room_version: room_version.msc2403_knocking,
        ),
        RoomVersionCapability(
            "restricted",
            RoomVersions.V9,
            lambda room_version: room_version.msc3083_join_rules,
        ),
    )
}<|MERGE_RESOLUTION|>--- conflicted
+++ resolved
@@ -81,14 +81,11 @@
     msc2716_historical: bool
     # MSC2716: Adds support for redacting "insertion", "chunk", and "marker" events
     msc2716_redactions: bool
-<<<<<<< HEAD
-    # MSC3667: Treat string format power levels as invalid, thus denied.
-    msc3667_int_only_power_levels: bool
-=======
     # MSC3787: Adds support for a `knock_restricted` join rule, mixing concepts of
     # knocks and restricted join rules into the same join condition.
     msc3787_knock_restricted_join_rule: bool
->>>>>>> 2be5a2b0
+    # MSC3667: Treat string format power levels as invalid, thus denied.
+    msc3667_int_only_power_levels: bool
 
 
 class RoomVersions:
@@ -107,11 +104,8 @@
         msc2403_knocking=False,
         msc2716_historical=False,
         msc2716_redactions=False,
-<<<<<<< HEAD
-        msc3667_int_only_power_levels=False,
-=======
-        msc3787_knock_restricted_join_rule=False,
->>>>>>> 2be5a2b0
+        msc3787_knock_restricted_join_rule=False,
+        msc3667_int_only_power_levels=False,
     )
     V2 = RoomVersion(
         "2",
@@ -128,11 +122,8 @@
         msc2403_knocking=False,
         msc2716_historical=False,
         msc2716_redactions=False,
-<<<<<<< HEAD
-        msc3667_int_only_power_levels=False,
-=======
-        msc3787_knock_restricted_join_rule=False,
->>>>>>> 2be5a2b0
+        msc3787_knock_restricted_join_rule=False,
+        msc3667_int_only_power_levels=False,
     )
     V3 = RoomVersion(
         "3",
@@ -149,11 +140,8 @@
         msc2403_knocking=False,
         msc2716_historical=False,
         msc2716_redactions=False,
-<<<<<<< HEAD
-        msc3667_int_only_power_levels=False,
-=======
-        msc3787_knock_restricted_join_rule=False,
->>>>>>> 2be5a2b0
+        msc3787_knock_restricted_join_rule=False,
+        msc3667_int_only_power_levels=False,
     )
     V4 = RoomVersion(
         "4",
@@ -170,11 +158,8 @@
         msc2403_knocking=False,
         msc2716_historical=False,
         msc2716_redactions=False,
-<<<<<<< HEAD
-        msc3667_int_only_power_levels=False,
-=======
-        msc3787_knock_restricted_join_rule=False,
->>>>>>> 2be5a2b0
+        msc3787_knock_restricted_join_rule=False,
+        msc3667_int_only_power_levels=False,
     )
     V5 = RoomVersion(
         "5",
@@ -191,11 +176,8 @@
         msc2403_knocking=False,
         msc2716_historical=False,
         msc2716_redactions=False,
-<<<<<<< HEAD
-        msc3667_int_only_power_levels=False,
-=======
-        msc3787_knock_restricted_join_rule=False,
->>>>>>> 2be5a2b0
+        msc3787_knock_restricted_join_rule=False,
+        msc3667_int_only_power_levels=False,
     )
     V6 = RoomVersion(
         "6",
@@ -212,11 +194,8 @@
         msc2403_knocking=False,
         msc2716_historical=False,
         msc2716_redactions=False,
-<<<<<<< HEAD
-        msc3667_int_only_power_levels=False,
-=======
-        msc3787_knock_restricted_join_rule=False,
->>>>>>> 2be5a2b0
+        msc3787_knock_restricted_join_rule=False,
+        msc3667_int_only_power_levels=False,
     )
     MSC2176 = RoomVersion(
         "org.matrix.msc2176",
@@ -233,11 +212,8 @@
         msc2403_knocking=False,
         msc2716_historical=False,
         msc2716_redactions=False,
-<<<<<<< HEAD
-        msc3667_int_only_power_levels=False,
-=======
-        msc3787_knock_restricted_join_rule=False,
->>>>>>> 2be5a2b0
+        msc3787_knock_restricted_join_rule=False,
+        msc3667_int_only_power_levels=False,
     )
     V7 = RoomVersion(
         "7",
@@ -254,11 +230,8 @@
         msc2403_knocking=True,
         msc2716_historical=False,
         msc2716_redactions=False,
-<<<<<<< HEAD
-        msc3667_int_only_power_levels=False,
-=======
-        msc3787_knock_restricted_join_rule=False,
->>>>>>> 2be5a2b0
+        msc3787_knock_restricted_join_rule=False,
+        msc3667_int_only_power_levels=False,
     )
     V8 = RoomVersion(
         "8",
@@ -275,11 +248,8 @@
         msc2403_knocking=True,
         msc2716_historical=False,
         msc2716_redactions=False,
-<<<<<<< HEAD
-        msc3667_int_only_power_levels=False,
-=======
-        msc3787_knock_restricted_join_rule=False,
->>>>>>> 2be5a2b0
+        msc3787_knock_restricted_join_rule=False,
+        msc3667_int_only_power_levels=False,
     )
     V9 = RoomVersion(
         "9",
@@ -296,11 +266,8 @@
         msc2403_knocking=True,
         msc2716_historical=False,
         msc2716_redactions=False,
-<<<<<<< HEAD
-        msc3667_int_only_power_levels=False,
-=======
-        msc3787_knock_restricted_join_rule=False,
->>>>>>> 2be5a2b0
+        msc3787_knock_restricted_join_rule=False,
+        msc3667_int_only_power_levels=False,
     )
     MSC2716v3 = RoomVersion(
         "org.matrix.msc2716v3",
@@ -317,27 +284,37 @@
         msc2403_knocking=True,
         msc2716_historical=True,
         msc2716_redactions=True,
-<<<<<<< HEAD
-        msc3667_int_only_power_levels=False,
+        msc3787_knock_restricted_join_rule=False,
+        msc3667_int_only_power_levels=False,
+    )
+    MSC3787 = RoomVersion(
+        "org.matrix.msc3787",
+        RoomDisposition.UNSTABLE,
+        EventFormatVersions.V3,
+        StateResolutionVersions.V2,
+        enforce_key_validity=True,
+        special_case_aliases_auth=False,
+        strict_canonicaljson=True,
+        limit_notifications_power_levels=True,
+        msc2176_redaction_rules=False,
+        msc3083_join_rules=True,
+        msc3375_redaction_rules=True,
+        msc2403_knocking=True,
+        msc2716_historical=False,
+        msc2716_redactions=False,
+        msc3787_knock_restricted_join_rule=True,
     )
     MSC3667 = RoomVersion(
         # v7 + MSC3667
         "org.matrix.msc3667",
-=======
-        msc3787_knock_restricted_join_rule=False,
-    )
-    MSC3787 = RoomVersion(
-        "org.matrix.msc3787",
->>>>>>> 2be5a2b0
-        RoomDisposition.UNSTABLE,
-        EventFormatVersions.V3,
-        StateResolutionVersions.V2,
-        enforce_key_validity=True,
-        special_case_aliases_auth=False,
-        strict_canonicaljson=True,
-        limit_notifications_power_levels=True,
-        msc2176_redaction_rules=False,
-<<<<<<< HEAD
+        RoomDisposition.UNSTABLE,
+        EventFormatVersions.V3,
+        StateResolutionVersions.V2,
+        enforce_key_validity=True,
+        special_case_aliases_auth=False,
+        strict_canonicaljson=True,
+        limit_notifications_power_levels=True,
+        msc2176_redaction_rules=False,
         msc3083_join_rules=False,
         msc3375_redaction_rules=False,
         msc2403_knocking=True,
@@ -356,18 +333,12 @@
         strict_canonicaljson=True,
         limit_notifications_power_levels=True,
         msc2176_redaction_rules=True,
-=======
->>>>>>> 2be5a2b0
         msc3083_join_rules=True,
         msc3375_redaction_rules=True,
         msc2403_knocking=True,
         msc2716_historical=False,
         msc2716_redactions=False,
-<<<<<<< HEAD
         msc3667_int_only_power_levels=True,
-=======
-        msc3787_knock_restricted_join_rule=True,
->>>>>>> 2be5a2b0
     )
 
 
@@ -385,12 +356,9 @@
         RoomVersions.V8,
         RoomVersions.V9,
         RoomVersions.MSC2716v3,
-<<<<<<< HEAD
+        RoomVersions.MSC3787,
         RoomVersions.MSC3667,
         RoomVersions.MSC3604opt2,
-=======
-        RoomVersions.MSC3787,
->>>>>>> 2be5a2b0
     )
 }
 
