--- conflicted
+++ resolved
@@ -19,26 +19,10 @@
             <p>You are not allowed to log in here.</p>
         </header>
 {% else %}
-<<<<<<< HEAD
-    <p>
-        There was an error during authentication:
-    </p>
-    <div id="errormsg" style="margin:20px 80px">{{ error_description }}</div>
-    <p>
-        If you are seeing this page after clicking a link sent to you via email, make
-        sure you only click the confirmation link once, and that you open the
-        validation link in the same client you're logging in from.
-    </p>
-    <p>
-        Try logging in again from your Matrix client and if the problem persists
-        please contact the server's administrator.
-    </p>
-    <p>Error: <code>{{ error }}</code></p>
-=======
         <header>
             <h1>There was an error</h1>
             <p>
-                <strong id="errormsg">{{ error_description | e }}</strong>
+                <strong id="errormsg">{{ error_description }}</strong>
             </p>
             <p>
                 If you are seeing this page after clicking a link sent to you via email,
@@ -51,10 +35,9 @@
             </p>
             <div id="error_code">
                 <p><strong>Error code</strong></p>
-                <p>{{ error | e }}</p>
+                <p>{{ error }}</p>
             </div>
         </header>
->>>>>>> f30c3a99
 
         <script type="text/javascript">
             // Error handling to support Auth0 errors that we might get through a GET request
