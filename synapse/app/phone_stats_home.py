--- conflicted
+++ resolved
@@ -105,15 +105,7 @@
     daily_sent_messages = await store.count_daily_sent_messages()
     stats["daily_sent_messages"] = daily_sent_messages
 
-<<<<<<< HEAD
-    r30v2_results = await hs.get_datastore().count_r30_users()
-=======
-    r30_results = await store.count_r30_users()
-    for name, count in r30_results.items():
-        stats["r30_users_" + name] = count
-
-    r30v2_results = await store.count_r30_users()
->>>>>>> b3a757eb
+    r30v2_results = await store.count_r30v2_users()
     for name, count in r30v2_results.items():
         stats["r30v2_users_" + name] = count
 
