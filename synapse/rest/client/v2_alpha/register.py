# -*- coding: utf-8 -*-
# Copyright 2015-2016 OpenMarket Ltd
# Copyright 2017-2018 New Vector Ltd
# Copyright 2019 The Matrix.org Foundation C.I.C.
#
# Licensed under the Apache License, Version 2.0 (the "License");
# you may not use this file except in compliance with the License.
# You may obtain a copy of the License at
#
#     http://www.apache.org/licenses/LICENSE-2.0
#
# Unless required by applicable law or agreed to in writing, software
# distributed under the License is distributed on an "AS IS" BASIS,
# WITHOUT WARRANTIES OR CONDITIONS OF ANY KIND, either express or implied.
# See the License for the specific language governing permissions and
# limitations under the License.

import hmac
import logging
import re
from hashlib import sha1

from six import string_types

from twisted.internet import defer

import synapse
import synapse.types
from synapse.api.constants import LoginType
from synapse.api.errors import (
    Codes,
    LimitExceededError,
    SynapseError,
    UnrecognizedRequestError,
)
from synapse.config.ratelimiting import FederationRateLimitConfig
from synapse.config.server import is_threepid_reserved
from synapse.http.servlet import (
    RestServlet,
    assert_params_in_dict,
    parse_json_object_from_request,
    parse_string,
)
from synapse.util.msisdn import phone_number_to_msisdn
from synapse.util.ratelimitutils import FederationRateLimiter
from synapse.util.stringutils import assert_valid_client_secret
from synapse.util.threepids import check_3pid_allowed

from ._base import client_patterns, interactive_auth_handler

# We ought to be using hmac.compare_digest() but on older pythons it doesn't
# exist. It's a _really minor_ security flaw to use plain string comparison
# because the timing attack is so obscured by all the other code here it's
# unlikely to make much difference
if hasattr(hmac, "compare_digest"):
    compare_digest = hmac.compare_digest
else:

    def compare_digest(a, b):
        return a == b


logger = logging.getLogger(__name__)


class EmailRegisterRequestTokenRestServlet(RestServlet):
    PATTERNS = client_patterns("/register/email/requestToken$")

    def __init__(self, hs):
        """
        Args:
            hs (synapse.server.HomeServer): server
        """
        super(EmailRegisterRequestTokenRestServlet, self).__init__()
        self.hs = hs
        self.identity_handler = hs.get_handlers().identity_handler

    @defer.inlineCallbacks
    def on_POST(self, request):
        body = parse_json_object_from_request(request)

        assert_params_in_dict(
            body, ["id_server", "client_secret", "email", "send_attempt"]
        )

        if not (yield check_3pid_allowed(self.hs, "email", body["email"])):
            raise SynapseError(
                403,
                "Your email is not authorized to register on this server",
                Codes.THREEPID_DENIED,
            )

        assert_params_in_dict(body["client_secret"])

        existingUid = yield self.hs.get_datastore().get_user_id_by_threepid(
            "email", body["email"]
        )

        if existingUid is not None:
            raise SynapseError(400, "Email is already in use", Codes.THREEPID_IN_USE)

        ret = yield self.identity_handler.requestEmailToken(**body)
        return (200, ret)


class MsisdnRegisterRequestTokenRestServlet(RestServlet):
    PATTERNS = client_patterns("/register/msisdn/requestToken$")

    def __init__(self, hs):
        """
        Args:
            hs (synapse.server.HomeServer): server
        """
        super(MsisdnRegisterRequestTokenRestServlet, self).__init__()
        self.hs = hs
        self.identity_handler = hs.get_handlers().identity_handler

    @defer.inlineCallbacks
    def on_POST(self, request):
        body = parse_json_object_from_request(request)

        assert_params_in_dict(
            body,
            ["id_server", "client_secret", "country", "phone_number", "send_attempt"],
        )

        msisdn = phone_number_to_msisdn(body["country"], body["phone_number"])

        assert_valid_client_secret(body["client_secret"])

        if not (yield check_3pid_allowed(self.hs, "msisdn", msisdn)):
            raise SynapseError(
                403,
                "Phone numbers are not authorized to register on this server",
                Codes.THREEPID_DENIED,
            )

        existingUid = yield self.hs.get_datastore().get_user_id_by_threepid(
            "msisdn", msisdn
        )

        if existingUid is not None:
            raise SynapseError(
                400, "Phone number is already in use", Codes.THREEPID_IN_USE
            )

        ret = yield self.identity_handler.requestMsisdnToken(**body)
        return (200, ret)


class UsernameAvailabilityRestServlet(RestServlet):
    PATTERNS = client_patterns("/register/available")

    def __init__(self, hs):
        """
        Args:
            hs (synapse.server.HomeServer): server
        """
        super(UsernameAvailabilityRestServlet, self).__init__()
        self.hs = hs
        self.registration_handler = hs.get_registration_handler()
        self.ratelimiter = FederationRateLimiter(
            hs.get_clock(),
            FederationRateLimitConfig(
                # Time window of 2s
                window_size=2000,
                # Artificially delay requests if rate > sleep_limit/window_size
                sleep_limit=1,
                # Amount of artificial delay to apply
                sleep_msec=1000,
                # Error with 429 if more than reject_limit requests are queued
                reject_limit=1,
                # Allow 1 request at a time
                concurrent_requests=1,
            ),
        )

    @defer.inlineCallbacks
    def on_GET(self, request):
        ip = self.hs.get_ip_from_request(request)
        with self.ratelimiter.ratelimit(ip) as wait_deferred:
            yield wait_deferred

            username = parse_string(request, "username", required=True)

            yield self.registration_handler.check_username(username)

            return (200, {"available": True})


class RegisterRestServlet(RestServlet):
    PATTERNS = client_patterns("/register$")

    def __init__(self, hs):
        """
        Args:
            hs (synapse.server.HomeServer): server
        """
        super(RegisterRestServlet, self).__init__()

        self.hs = hs
        self.auth = hs.get_auth()
        self.store = hs.get_datastore()
        self.auth_handler = hs.get_auth_handler()
        self.registration_handler = hs.get_registration_handler()
        self.identity_handler = hs.get_handlers().identity_handler
        self.room_member_handler = hs.get_room_member_handler()
        self.macaroon_gen = hs.get_macaroon_generator()
        self.ratelimiter = hs.get_registration_ratelimiter()
        self.password_policy_handler = hs.get_password_policy_handler()
        self.clock = hs.get_clock()

    @interactive_auth_handler
    @defer.inlineCallbacks
    def on_POST(self, request):
        body = parse_json_object_from_request(request)

        client_addr = request.getClientIP()

        time_now = self.clock.time()

        allowed, time_allowed = self.ratelimiter.can_do_action(
            client_addr,
            time_now_s=time_now,
            rate_hz=self.hs.config.rc_registration.per_second,
            burst_count=self.hs.config.rc_registration.burst_count,
            update=False,
        )

        if not allowed:
            raise LimitExceededError(
                retry_after_ms=int(1000 * (time_allowed - time_now))
            )

        kind = b"user"
        if b"kind" in request.args:
            kind = request.args[b"kind"][0]

        if kind == b"guest":
            ret = yield self._do_guest_registration(body, address=client_addr)
            return ret
            return
        elif kind != b"user":
            raise UnrecognizedRequestError(
                "Do not understand membership kind: %s" % (kind,)
            )

        # we do basic sanity checks here because the auth layer will store these
        # in sessions. Pull out the username/password provided to us.
        desired_password = None
        if "password" in body:
            if (
                not isinstance(body["password"], string_types)
                or len(body["password"]) > 512
            ):
                raise SynapseError(400, "Invalid password")
            self.password_policy_handler.validate_password(body["password"])
            desired_password = body["password"]

        desired_username = None
        if "username" in body:
            if (
                not isinstance(body["username"], string_types)
                or len(body["username"]) > 512
            ):
                raise SynapseError(400, "Invalid username")
            desired_username = body["username"]

        desired_display_name = body.get("display_name")

        appservice = None
        if self.auth.has_access_token(request):
            appservice = yield self.auth.get_appservice_by_req(request)

        # fork off as soon as possible for ASes and shared secret auth which
        # have completely different registration flows to normal users

        # == Application Service Registration ==
        if appservice:
            # Set the desired user according to the AS API (which uses the
            # 'user' key not 'username'). Since this is a new addition, we'll
            # fallback to 'username' if they gave one.
            desired_username = body.get("user", desired_username)

            # XXX we should check that desired_username is valid. Currently
            # we give appservices carte blanche for any insanity in mxids,
            # because the IRC bridges rely on being able to register stupid
            # IDs.

            access_token = self.auth.get_access_token_from_request(request)

            if isinstance(desired_username, string_types):
                result = yield self._do_appservice_registration(
                    desired_username,
                    desired_password,
                    desired_display_name,
                    access_token,
                    body,
                )
            return (200, result)  # we throw for non 200 responses
            return

        # for either shared secret or regular registration, downcase the
        # provided username before attempting to register it. This should mean
        # that people who try to register with upper-case in their usernames
        # don't get a nasty surprise. (Note that we treat username
        # case-insenstively in login, so they are free to carry on imagining
        # that their username is CrAzYh4cKeR if that keeps them happy)
        if desired_username is not None:
            desired_username = desired_username.lower()

        # == Shared Secret Registration == (e.g. create new user scripts)
        if "mac" in body:
            # FIXME: Should we really be determining if this is shared secret
            # auth based purely on the 'mac' key?
            result = yield self._do_shared_secret_registration(
                desired_username, desired_password, body
            )
            return (200, result)  # we throw for non 200 responses
            return

        # == Normal User Registration == (everyone else)
        if not self.hs.config.enable_registration:
            raise SynapseError(403, "Registration has been disabled")

        guest_access_token = body.get("guest_access_token", None)

        if "initial_device_display_name" in body and "password" not in body:
            # ignore 'initial_device_display_name' if sent without
            # a password to work around a client bug where it sent
            # the 'initial_device_display_name' param alone, wiping out
            # the original registration params
            logger.warn("Ignoring initial_device_display_name without password")
            del body["initial_device_display_name"]

        session_id = self.auth_handler.get_session_id(body)
        registered_user_id = None
        if session_id:
            # if we get a registered user id out of here, it means we previously
            # registered a user for this session, so we could just return the
            # user here. We carry on and go through the auth checks though,
            # for paranoia.
            registered_user_id = self.auth_handler.get_session_data(
                session_id, "registered_user_id", None
            )

        if desired_username is not None:
            yield self.registration_handler.check_username(
                desired_username,
                guest_access_token=guest_access_token,
                assigned_user_id=registered_user_id,
            )

        # FIXME: need a better error than "no auth flow found" for scenarios
        # where we required 3PID for registration but the user didn't give one
        require_email = "email" in self.hs.config.registrations_require_3pid
        require_msisdn = "msisdn" in self.hs.config.registrations_require_3pid

        show_msisdn = True
        if self.hs.config.disable_msisdn_registration:
            show_msisdn = False
            require_msisdn = False

        flows = []
        if self.hs.config.enable_registration_captcha:
            # only support 3PIDless registration if no 3PIDs are required
            if not require_email and not require_msisdn:
                # Also add a dummy flow here, otherwise if a client completes
                # recaptcha first we'll assume they were going for this flow
                # and complete the request, when they could have been trying to
                # complete one of the flows with email/msisdn auth.
                flows.extend([[LoginType.RECAPTCHA, LoginType.DUMMY]])
            # only support the email-only flow if we don't require MSISDN 3PIDs
            if not require_msisdn:
                flows.extend([[LoginType.RECAPTCHA, LoginType.EMAIL_IDENTITY]])

            if show_msisdn:
                # only support the MSISDN-only flow if we don't require email 3PIDs
                if not require_email:
                    flows.extend([[LoginType.RECAPTCHA, LoginType.MSISDN]])
                # always let users provide both MSISDN & email
                flows.extend(
                    [[LoginType.RECAPTCHA, LoginType.MSISDN, LoginType.EMAIL_IDENTITY]]
                )
        else:
            # only support 3PIDless registration if no 3PIDs are required
            if not require_email and not require_msisdn:
                flows.extend([[LoginType.DUMMY]])
            # only support the email-only flow if we don't require MSISDN 3PIDs
            if not require_msisdn:
                flows.extend([[LoginType.EMAIL_IDENTITY]])

            if show_msisdn:
                # only support the MSISDN-only flow if we don't require email 3PIDs
                if not require_email or require_msisdn:
                    flows.extend([[LoginType.MSISDN]])
                # always let users provide both MSISDN & email
                flows.extend([[LoginType.MSISDN, LoginType.EMAIL_IDENTITY]])

        # Append m.login.terms to all flows if we're requiring consent
        if self.hs.config.user_consent_at_registration:
            new_flows = []
            for flow in flows:
                inserted = False
                # m.login.terms should go near the end but before msisdn or email auth
                for i, stage in enumerate(flow):
                    if stage == LoginType.EMAIL_IDENTITY or stage == LoginType.MSISDN:
                        flow.insert(i, LoginType.TERMS)
                        inserted = True
                        break
                if not inserted:
                    flow.append(LoginType.TERMS)
            flows.extend(new_flows)

        auth_result, params, session_id = yield self.auth_handler.check_auth(
            flows, body, self.hs.get_ip_from_request(request)
        )

        # Check that we're not trying to register a denied 3pid.
        #
        # the user-facing checks will probably already have happened in
        # /register/email/requestToken when we requested a 3pid, but that's not
        # guaranteed.

        if auth_result:
            for login_type in [LoginType.EMAIL_IDENTITY, LoginType.MSISDN]:
                if login_type in auth_result:
                    medium = auth_result[login_type]["medium"]
                    address = auth_result[login_type]["address"]

                    if not (yield check_3pid_allowed(self.hs, medium, address)):
                        raise SynapseError(
                            403,
                            "Third party identifiers (email/phone numbers)"
                            + " are not authorized on this server",
                            Codes.THREEPID_DENIED,
                        )

                    existingUid = yield self.store.get_user_id_by_threepid(
                        medium, address
                    )

                    if existingUid is not None:
                        raise SynapseError(
                            400, "%s is already in use" % medium, Codes.THREEPID_IN_USE
                        )

        if self.hs.config.register_mxid_from_3pid:
            # override the desired_username based on the 3PID if any.
            # reset it first to avoid folks picking their own username.
            desired_username = None

            # we should have an auth_result at this point if we're going to progress
            # to register the user (i.e. we haven't picked up a registered_user_id
            # from our session store), in which case get ready and gen the
            # desired_username
            if auth_result:
                if (
                    self.hs.config.register_mxid_from_3pid == "email"
                    and LoginType.EMAIL_IDENTITY in auth_result
                ):
                    address = auth_result[LoginType.EMAIL_IDENTITY]["address"]
                    desired_username = synapse.types.strip_invalid_mxid_characters(
                        address.replace("@", "-").lower()
                    )

                    # find a unique mxid for the account, suffixing numbers
                    # if needed
                    while True:
                        try:
                            yield self.registration_handler.check_username(
                                desired_username,
                                guest_access_token=guest_access_token,
                                assigned_user_id=registered_user_id,
                            )
                            # if we got this far we passed the check.
                            break
                        except SynapseError as e:
                            if e.errcode == Codes.USER_IN_USE:
                                m = re.match(r"^(.*?)(\d+)$", desired_username)
                                if m:
                                    desired_username = m.group(1) + str(
                                        int(m.group(2)) + 1
                                    )
                                else:
                                    desired_username += "1"
                            else:
                                # something else went wrong.
                                break

                    if self.hs.config.register_just_use_email_for_display_name:
                        desired_display_name = address
                    else:
                        # Custom mapping between email address and display name
                        desired_display_name = self._map_email_to_displayname(address)
                elif (
                    self.hs.config.register_mxid_from_3pid == "msisdn"
                    and LoginType.MSISDN in auth_result
                ):
                    desired_username = auth_result[LoginType.MSISDN]["address"]
                else:
                    raise SynapseError(
                        400, "Cannot derive mxid from 3pid; no recognised 3pid"
                    )

        if desired_username is not None:
            yield self.registration_handler.check_username(
                desired_username,
                guest_access_token=guest_access_token,
                assigned_user_id=registered_user_id,
            )

        if registered_user_id is not None:
            logger.info(
                "Already registered user ID %r for this session", registered_user_id
            )
            # don't re-register the threepids
            registered = False
        else:
            # NB: This may be from the auth handler and NOT from the POST
            assert_params_in_dict(params, ["password"])

            if not self.hs.config.register_mxid_from_3pid:
                desired_username = params.get("username", None)
            else:
                # we keep the original desired_username derived from the 3pid above
                pass

            guest_access_token = params.get("guest_access_token", None)

            # XXX: don't we need to validate these for length etc like we did on
            # the ones from the JSON body earlier on in the method?

            if desired_username is not None:
                desired_username = desired_username.lower()

            threepid = None
            if auth_result:
                threepid = auth_result.get(LoginType.EMAIL_IDENTITY)

                # Also check that we're not trying to register a 3pid that's already
                # been registered.
                #
                # This has probably happened in /register/email/requestToken as well,
                # but if a user hits this endpoint twice then clicks on each link from
                # the two activation emails, they would register the same 3pid twice.
                for login_type in [LoginType.EMAIL_IDENTITY, LoginType.MSISDN]:
                    if login_type in auth_result:
                        medium = auth_result[login_type]["medium"]
                        address = auth_result[login_type]["address"]

                        existingUid = yield self.store.get_user_id_by_threepid(
                            medium, address
                        )

                        if existingUid is not None:
                            raise SynapseError(
                                400,
                                "%s is already in use" % medium,
                                Codes.THREEPID_IN_USE,
                            )

            registered_user_id = yield self.registration_handler.register_user(
                localpart=desired_username,
                password=params.get("password", None),
                guest_access_token=guest_access_token,
                default_display_name=desired_display_name,
                threepid=threepid,
                address=client_addr,
            )
            # Necessary due to auth checks prior to the threepid being
            # written to the db
            if threepid:
                if is_threepid_reserved(
                    self.hs.config.mau_limits_reserved_threepids, threepid
                ):
                    yield self.store.upsert_monthly_active_user(registered_user_id)

            if self.hs.config.shadow_server:
                yield self.registration_handler.shadow_register(
                    localpart=desired_username,
                    display_name=desired_display_name,
                    auth_result=auth_result,
                    params=params,
                )

            # remember that we've now registered that user account, and with
            #  what user ID (since the user may not have specified)
            self.auth_handler.set_session_data(
                session_id, "registered_user_id", registered_user_id
            )

            registered = True

        return_dict = yield self._create_registration_details(
            registered_user_id, params
        )

        if registered:
            yield self.registration_handler.post_registration_actions(
                user_id=registered_user_id,
                auth_result=auth_result,
                access_token=return_dict.get("access_token"),
                bind_email=params.get("bind_email"),
                bind_msisdn=params.get("bind_msisdn"),
            )

        return (200, return_dict)

    def on_OPTIONS(self, _):
        return 200, {}

    @defer.inlineCallbacks
    def _do_appservice_registration(
        self, username, password, display_name, as_token, body
    ):

        # FIXME: appservice_register() is horribly duplicated with register()
        # and they should probably just be combined together with a config flag.
        user_id = yield self.registration_handler.appservice_register(
            username, as_token, password, display_name
        )
<<<<<<< HEAD
        result = yield self._create_registration_details(user_id, body)

        auth_result = body.get("auth_result")
        if auth_result and LoginType.EMAIL_IDENTITY in auth_result:
            threepid = auth_result[LoginType.EMAIL_IDENTITY]
            yield self._register_email_threepid(
                user_id, threepid, result["access_token"], body.get("bind_email")
            )

        if auth_result and LoginType.MSISDN in auth_result:
            threepid = auth_result[LoginType.MSISDN]
            yield self._register_msisdn_threepid(
                user_id, threepid, result["access_token"], body.get("bind_msisdn")
            )

        defer.returnValue(result)
=======
        return (yield self._create_registration_details(user_id, body))
>>>>>>> 48066517

    @defer.inlineCallbacks
    def _do_shared_secret_registration(self, username, password, body):
        if not self.hs.config.registration_shared_secret:
            raise SynapseError(400, "Shared secret registration is not enabled")
        if not username:
            raise SynapseError(
                400, "username must be specified", errcode=Codes.BAD_JSON
            )

        # use the username from the original request rather than the
        # downcased one in `username` for the mac calculation
        user = body["username"].encode("utf-8")

        # str() because otherwise hmac complains that 'unicode' does not
        # have the buffer interface
        got_mac = str(body["mac"])

        # FIXME this is different to the /v1/register endpoint, which
        # includes the password and admin flag in the hashed text. Why are
        # these different?
        want_mac = hmac.new(
            key=self.hs.config.registration_shared_secret.encode(),
            msg=user,
            digestmod=sha1,
        ).hexdigest()

        if not compare_digest(want_mac, got_mac):
            raise SynapseError(403, "HMAC incorrect")

        user_id = yield self.registration_handler.register_user(
            localpart=username, password=password
        )

        result = yield self._create_registration_details(user_id, body)
        return result

    @defer.inlineCallbacks
    def _create_registration_details(self, user_id, params):
        """Complete registration of newly-registered user

        Allocates device_id if one was not given; also creates access_token.

        Args:
            (str) user_id: full canonical @user:id
            (object) params: registration parameters, from which we pull
                device_id, initial_device_name and inhibit_login
        Returns:
            defer.Deferred: (object) dictionary for response from /register
        """
        result = {"user_id": user_id, "home_server": self.hs.hostname}
        if not params.get("inhibit_login", False):
            device_id = params.get("device_id")
            initial_display_name = params.get("initial_device_display_name")
            device_id, access_token = yield self.registration_handler.register_device(
                user_id, device_id, initial_display_name, is_guest=False
            )

            result.update({"access_token": access_token, "device_id": device_id})
        return result

    @defer.inlineCallbacks
    def _do_guest_registration(self, params, address=None):
        if not self.hs.config.allow_guest_access:
            raise SynapseError(403, "Guest access is disabled")
        user_id = yield self.registration_handler.register_user(
            make_guest=True, address=address
        )

        # we don't allow guests to specify their own device_id, because
        # we have nowhere to store it.
        device_id = synapse.api.auth.GUEST_DEVICE_ID
        initial_display_name = params.get("initial_device_display_name")
        device_id, access_token = yield self.registration_handler.register_device(
            user_id, device_id, initial_display_name, is_guest=True
        )

        return (
            200,
            {
                "user_id": user_id,
                "device_id": device_id,
                "access_token": access_token,
                "home_server": self.hs.hostname,
            },
        )


def cap(name):
    """Capitalise parts of a name containing different words, including those
    separated by hyphens.
    For example, 'John-Doe'

    Args:
        name (str): The name to parse
    """
    if not name:
        return name

    # Split the name by whitespace then hyphens, capitalizing each part then
    # joining it back together.
    capatilized_name = " ".join(
        "-".join(part.capitalize() for part in space_part.split("-"))
        for space_part in name.split()
    )
    return capatilized_name


def _map_email_to_displayname(address):
    """Custom mapping from an email address to a user displayname

    Args:
        address (str): The email address to process
    Returns:
        str: The new displayname
    """
    # Split the part before and after the @ in the email.
    # Replace all . with spaces in the first part
    parts = address.replace(".", " ").split("@")

    # Figure out which org this email address belongs to
    org_parts = parts[1].split(" ")

    # If this is a ...matrix.org email, mark them as an Admin
    if org_parts[-2] == "matrix" and org_parts[-1] == "org":
        org = "Tchap Admin"

    # Is this is a ...gouv.fr address, set the org to whatever is before
    # gouv.fr. If there isn't anything (a @gouv.fr email) simply mark their
    # org as "gouv"
    elif org_parts[-2] == "gouv" and org_parts[-1] == "fr":
        org = org_parts[-3] if len(org_parts) > 2 else org_parts[-2]

    # Otherwise, mark their org as the email's second-level domain name
    else:
        org = org_parts[-2]

    desired_display_name = cap(parts[0]) + " [" + cap(org) + "]"

    return desired_display_name


def register_servlets(hs, http_server):
    EmailRegisterRequestTokenRestServlet(hs).register(http_server)
    MsisdnRegisterRequestTokenRestServlet(hs).register(http_server)
    UsernameAvailabilityRestServlet(hs).register(http_server)
    RegisterRestServlet(hs).register(http_server)<|MERGE_RESOLUTION|>--- conflicted
+++ resolved
@@ -620,7 +620,6 @@
         user_id = yield self.registration_handler.appservice_register(
             username, as_token, password, display_name
         )
-<<<<<<< HEAD
         result = yield self._create_registration_details(user_id, body)
 
         auth_result = body.get("auth_result")
@@ -636,10 +635,7 @@
                 user_id, threepid, result["access_token"], body.get("bind_msisdn")
             )
 
-        defer.returnValue(result)
-=======
-        return (yield self._create_registration_details(user_id, body))
->>>>>>> 48066517
+        return result
 
     @defer.inlineCallbacks
     def _do_shared_secret_registration(self, username, password, body):
