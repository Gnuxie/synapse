--- conflicted
+++ resolved
@@ -276,37 +276,33 @@
 
         if self.auth.has_access_token(request):
             requester = await self.auth.get_user_by_req(request)
-<<<<<<< HEAD
             # blindly trust ASes without UI-authing them
             if requester.app_service:
                 params = body
             else:
-                params = await self.auth_handler.validate_user_via_ui_auth(
-=======
-            try:
-                params, session_id = await self.auth_handler.validate_user_via_ui_auth(
->>>>>>> 66f24449
-                    requester,
-                    request,
-                    body,
-                    self.hs.get_ip_from_request(request),
-                    "modify your account password",
-                )
-<<<<<<< HEAD
-=======
-            except InteractiveAuthIncompleteError as e:
-                # The user needs to provide more steps to complete auth, but
-                # they're not required to provide the password again.
-                #
-                # If a password is available now, hash the provided password and
-                # store it for later.
-                if new_password:
-                    password_hash = await self.auth_handler.hash(new_password)
-                    await self.auth_handler.set_session_data(
-                        e.session_id, "password_hash", password_hash
+                try:
+                    (
+                        params,
+                        session_id,
+                    ) = await self.auth_handler.validate_user_via_ui_auth(
+                        requester,
+                        request,
+                        body,
+                        self.hs.get_ip_from_request(request),
+                        "modify your account password",
                     )
-                raise
->>>>>>> 66f24449
+                except InteractiveAuthIncompleteError as e:
+                    # The user needs to provide more steps to complete auth, but
+                    # they're not required to provide the password again.
+                    #
+                    # If a password is available now, hash the provided password and
+                    # store it for later.
+                    if new_password:
+                        password_hash = await self.auth_handler.hash(new_password)
+                        await self.auth_handler.set_session_data(
+                            e.session_id, "password_hash", password_hash
+                        )
+                    raise
             user_id = requester.user.to_string()
         else:
             requester = None
