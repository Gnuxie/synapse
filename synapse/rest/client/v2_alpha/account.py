# -*- coding: utf-8 -*-
# Copyright 2015, 2016 OpenMarket Ltd
# Copyright 2017 Vector Creations Ltd
# Copyright 2018, 2019 New Vector Ltd
#
# Licensed under the Apache License, Version 2.0 (the "License");
# you may not use this file except in compliance with the License.
# You may obtain a copy of the License at
#
#     http://www.apache.org/licenses/LICENSE-2.0
#
# Unless required by applicable law or agreed to in writing, software
# distributed under the License is distributed on an "AS IS" BASIS,
# WITHOUT WARRANTIES OR CONDITIONS OF ANY KIND, either express or implied.
# See the License for the specific language governing permissions and
# limitations under the License.
import logging
import re

from six.moves import http_client

from twisted.internet import defer

from synapse.api.constants import LoginType
from synapse.api.errors import Codes, SynapseError, ThreepidValidationError
from synapse.config.emailconfig import ThreepidBehaviour
from synapse.http.server import finish_request
from synapse.http.servlet import (
    RestServlet,
    assert_params_in_dict,
    parse_json_object_from_request,
    parse_string,
)
from synapse.types import UserID
from synapse.push.mailer import Mailer, load_jinja2_templates
from synapse.util.msisdn import phone_number_to_msisdn
from synapse.util.stringutils import assert_valid_client_secret, random_string
from synapse.util.threepids import check_3pid_allowed

from ._base import client_patterns, interactive_auth_handler

logger = logging.getLogger(__name__)


class EmailPasswordRequestTokenRestServlet(RestServlet):
    PATTERNS = client_patterns("/account/password/email/requestToken$")

    def __init__(self, hs):
        super(EmailPasswordRequestTokenRestServlet, self).__init__()
        self.hs = hs
        self.datastore = hs.get_datastore()
        self.config = hs.config
        self.identity_handler = hs.get_handlers().identity_handler

        if self.config.threepid_behaviour_email == ThreepidBehaviour.LOCAL:
            template_html, template_text = load_jinja2_templates(
                self.config.email_template_dir,
                [
                    self.config.email_password_reset_template_html,
                    self.config.email_password_reset_template_text,
                ],
                apply_format_ts_filter=True,
                apply_mxc_to_http_filter=True,
                public_baseurl=self.config.public_baseurl,
            )
            self.mailer = Mailer(
                hs=self.hs,
                app_name=self.config.email_app_name,
                template_html=template_html,
                template_text=template_text,
            )

    @defer.inlineCallbacks
    def on_POST(self, request):
        if self.config.threepid_behaviour_email == ThreepidBehaviour.OFF:
            if self.config.local_threepid_handling_disabled_due_to_email_config:
                logger.warn(
                    "User password resets have been disabled due to lack of email config"
                )
            raise SynapseError(
                400, "Email-based password resets have been disabled on this server"
            )

        body = parse_json_object_from_request(request)

        assert_params_in_dict(body, ["client_secret", "email", "send_attempt"])

        # Extract params from body
        client_secret = body["client_secret"]
        assert_valid_client_secret(client_secret)

        email = body["email"]
        send_attempt = body["send_attempt"]
        next_link = body.get("next_link")  # Optional param

        if not check_3pid_allowed(self.hs, "email", email):
            raise SynapseError(
                403,
                "Your email is not authorized on this server",
                Codes.THREEPID_DENIED,
            )

        existing_user_id = yield self.hs.get_datastore().get_user_id_by_threepid(
            "email", email
        )

        if existing_user_id is None:
            raise SynapseError(400, "Email not found", Codes.THREEPID_NOT_FOUND)

        if self.config.threepid_behaviour_email == ThreepidBehaviour.REMOTE:
            # Have the configured identity server handle the request
            if not self.hs.config.account_threepid_delegate_email:
                logger.warn(
                    "No upstream email account_threepid_delegate configured on the server to "
                    "handle this request"
                )
                raise SynapseError(
                    400, "Password reset by email is not supported on this homeserver"
                )

            ret = yield self.identity_handler.requestEmailToken(
                self.hs.config.account_threepid_delegate_email,
                email,
                client_secret,
                send_attempt,
                next_link,
            )
        else:
            # Send password reset emails from Synapse
            sid = yield self.identity_handler.send_threepid_validation(
                email,
                client_secret,
                send_attempt,
                self.mailer.send_password_reset_mail,
                next_link,
            )

            # Wrap the session id in a JSON object
            ret = {"sid": sid}

        return 200, ret


class MsisdnPasswordRequestTokenRestServlet(RestServlet):
    PATTERNS = client_patterns("/account/password/msisdn/requestToken$")

    def __init__(self, hs):
        super(MsisdnPasswordRequestTokenRestServlet, self).__init__()
        self.hs = hs
        self.datastore = self.hs.get_datastore()
        self.identity_handler = hs.get_handlers().identity_handler

    @defer.inlineCallbacks
    def on_POST(self, request):
        body = parse_json_object_from_request(request)

        assert_params_in_dict(
            body, ["client_secret", "country", "phone_number", "send_attempt"]
        )
        client_secret = body["client_secret"]
        country = body["country"]
        phone_number = body["phone_number"]
        send_attempt = body["send_attempt"]
        next_link = body.get("next_link")  # Optional param

        msisdn = phone_number_to_msisdn(country, phone_number)

        if not (yield check_3pid_allowed(self.hs, "msisdn", msisdn)):
            raise SynapseError(
                403,
                "Account phone numbers are not authorized on this server",
                Codes.THREEPID_DENIED,
            )

        assert_valid_client_secret(body["client_secret"])

        existing_user_id = yield self.datastore.get_user_id_by_threepid(
            "msisdn", msisdn
        )

        if existing_user_id is None:
            raise SynapseError(400, "MSISDN not found", Codes.THREEPID_NOT_FOUND)

        if not self.hs.config.account_threepid_delegate_msisdn:
            logger.warn(
                "No upstream msisdn account_threepid_delegate configured on the server to "
                "handle this request"
            )
            raise SynapseError(
                400,
                "Password reset by phone number is not supported on this homeserver",
            )

        ret = yield self.identity_handler.requestMsisdnToken(
            self.hs.config.account_threepid_delegate_msisdn,
            country,
            phone_number,
            client_secret,
            send_attempt,
            next_link,
        )

        return 200, ret


class PasswordResetSubmitTokenServlet(RestServlet):
    """Handles 3PID validation token submission"""

    PATTERNS = client_patterns(
        "/password_reset/(?P<medium>[^/]*)/submit_token/*$", releases=(), unstable=True
    )

    def __init__(self, hs):
        """
        Args:
            hs (synapse.server.HomeServer): server
        """
        super(PasswordResetSubmitTokenServlet, self).__init__()
        self.hs = hs
        self.auth = hs.get_auth()
        self.config = hs.config
        self.clock = hs.get_clock()
        self.store = hs.get_datastore()

    @defer.inlineCallbacks
    def on_GET(self, request, medium):
        # We currently only handle threepid token submissions for email
        if medium != "email":
            raise SynapseError(
                400, "This medium is currently not supported for password resets"
            )
        if self.config.threepid_behaviour_email == ThreepidBehaviour.OFF:
            if self.config.local_threepid_handling_disabled_due_to_email_config:
                logger.warn(
                    "Password reset emails have been disabled due to lack of an email config"
                )
            raise SynapseError(
                400, "Email-based password resets are disabled on this server"
            )

        sid = parse_string(request, "sid", required=True)
        client_secret = parse_string(request, "client_secret", required=True)

        assert_valid_client_secret(client_secret)

        token = parse_string(request, "token", required=True)

        # Attempt to validate a 3PID session
        try:
            # Mark the session as valid
            next_link = yield self.store.validate_threepid_session(
                sid, client_secret, token, self.clock.time_msec()
            )

            # Perform a 302 redirect if next_link is set
            if next_link:
                if next_link.startswith("file:///"):
                    logger.warn(
                        "Not redirecting to next_link as it is a local file: address"
                    )
                else:
                    request.setResponseCode(302)
                    request.setHeader("Location", next_link)
                    finish_request(request)
                    return None

            # Otherwise show the success template
            html = self.config.email_password_reset_template_success_html
            request.setResponseCode(200)
        except ThreepidValidationError as e:
            request.setResponseCode(e.code)

            # Show a failure page with a reason
            html_template, = load_jinja2_templates(
                self.config.email_template_dir,
                [self.config.email_password_reset_template_failure_html],
            )

            template_vars = {"failure_reason": e.msg}
            html = html_template.render(**template_vars)

        request.write(html.encode("utf-8"))
        finish_request(request)


class PasswordRestServlet(RestServlet):
    PATTERNS = client_patterns("/account/password$")

    def __init__(self, hs):
        super(PasswordRestServlet, self).__init__()
        self.hs = hs
        self.auth = hs.get_auth()
        self.auth_handler = hs.get_auth_handler()
        self.datastore = self.hs.get_datastore()
        self._set_password_handler = hs.get_set_password_handler()
        self.http_client = hs.get_simple_http_client()

    @interactive_auth_handler
    @defer.inlineCallbacks
    def on_POST(self, request):
        body = parse_json_object_from_request(request)

        # there are two possibilities here. Either the user does not have an
        # access token, and needs to do a password reset; or they have one and
        # need to validate their identity.
        #
        # In the first case, we offer a couple of means of identifying
        # themselves (email and msisdn, though it's unclear if msisdn actually
        # works).
        #
        # In the second case, we require a password to confirm their identity.

        if self.auth.has_access_token(request):
            requester = yield self.auth.get_user_by_req(request)
            # blindly trust ASes without UI-authing them
            if requester.app_service:
                params = body
            else:
                params = yield self.auth_handler.validate_user_via_ui_auth(
                    requester, body, self.hs.get_ip_from_request(request)
                )
            user_id = requester.user.to_string()
        else:
            requester = None
            result, params, _ = yield self.auth_handler.check_auth(
                [[LoginType.EMAIL_IDENTITY], [LoginType.MSISDN]],
                body,
                self.hs.get_ip_from_request(request),
            )

            if LoginType.EMAIL_IDENTITY in result:
                threepid = result[LoginType.EMAIL_IDENTITY]
                if "medium" not in threepid or "address" not in threepid:
                    raise SynapseError(500, "Malformed threepid")
                if threepid["medium"] == "email":
                    # For emails, transform the address to lowercase.
                    # We store all email addreses as lowercase in the DB.
                    # (See add_threepid in synapse/handlers/auth.py)
                    threepid["address"] = threepid["address"].lower()
                # if using email, we must know about the email they're authing with!
                threepid_user_id = yield self.datastore.get_user_id_by_threepid(
                    threepid["medium"], threepid["address"]
                )
                if not threepid_user_id:
                    raise SynapseError(404, "Email address not found", Codes.NOT_FOUND)
                user_id = threepid_user_id
            else:
                logger.error("Auth succeeded but no known type! %r", result.keys())
                raise SynapseError(500, "", Codes.UNKNOWN)

        assert_params_in_dict(params, ["new_password"])
        new_password = params["new_password"]

        yield self._set_password_handler.set_password(user_id, new_password, requester)

        if self.hs.config.shadow_server:
            shadow_user = UserID(
                requester.user.localpart, self.hs.config.shadow_server.get("hs")
            )
            self.shadow_password(params, shadow_user.to_string())

        return 200, {}

    def on_OPTIONS(self, _):
        return 200, {}

    @defer.inlineCallbacks
    def shadow_password(self, body, user_id):
        # TODO: retries
        shadow_hs_url = self.hs.config.shadow_server.get("hs_url")
        as_token = self.hs.config.shadow_server.get("as_token")

        yield self.http_client.post_json_get_json(
            "%s/_matrix/client/r0/account/password?access_token=%s&user_id=%s"
            % (shadow_hs_url, as_token, user_id),
            body,
        )


class DeactivateAccountRestServlet(RestServlet):
    PATTERNS = client_patterns("/account/deactivate$")

    def __init__(self, hs):
        super(DeactivateAccountRestServlet, self).__init__()
        self.hs = hs
        self.auth = hs.get_auth()
        self.auth_handler = hs.get_auth_handler()
        self._deactivate_account_handler = hs.get_deactivate_account_handler()

    @interactive_auth_handler
    @defer.inlineCallbacks
    def on_POST(self, request):
        body = parse_json_object_from_request(request)
        erase = body.get("erase", False)
        if not isinstance(erase, bool):
            raise SynapseError(
                http_client.BAD_REQUEST,
                "Param 'erase' must be a boolean, if given",
                Codes.BAD_JSON,
            )

        requester = yield self.auth.get_user_by_req(request)

        # allow ASes to dectivate their own users
        if requester.app_service:
            yield self._deactivate_account_handler.deactivate_account(
                requester.user.to_string(), erase
            )
            return 200, {}

        yield self.auth_handler.validate_user_via_ui_auth(
            requester, body, self.hs.get_ip_from_request(request)
        )
        result = yield self._deactivate_account_handler.deactivate_account(
            requester.user.to_string(), erase, id_server=body.get("id_server")
        )
        if result:
            id_server_unbind_result = "success"
        else:
            id_server_unbind_result = "no-support"

        return 200, {"id_server_unbind_result": id_server_unbind_result}


class EmailThreepidRequestTokenRestServlet(RestServlet):
    PATTERNS = client_patterns("/account/3pid/email/requestToken$")

    def __init__(self, hs):
        super(EmailThreepidRequestTokenRestServlet, self).__init__()
        self.hs = hs
        self.config = hs.config
        self.identity_handler = hs.get_handlers().identity_handler
        self.store = self.hs.get_datastore()

    @defer.inlineCallbacks
    def on_POST(self, request):
        body = parse_json_object_from_request(request)
        assert_params_in_dict(
            body, ["id_server", "client_secret", "email", "send_attempt"]
        )
        id_server = "https://" + body["id_server"]  # Assume https
        client_secret = body["client_secret"]
        email = body["email"]
        send_attempt = body["send_attempt"]
        next_link = body.get("next_link")  # Optional param

        if not (yield check_3pid_allowed(self.hs, "email", email)):
            raise SynapseError(
                403,
                "Your email is not authorized on this server",
                Codes.THREEPID_DENIED,
            )

        assert_valid_client_secret(body["client_secret"])

        existing_user_id = yield self.store.get_user_id_by_threepid(
            "email", body["email"]
        )

        if existing_user_id is not None:
            raise SynapseError(400, "Email is already in use", Codes.THREEPID_IN_USE)

        ret = yield self.identity_handler.requestEmailToken(
            id_server, email, client_secret, send_attempt, next_link
        )
        return 200, ret


class MsisdnThreepidRequestTokenRestServlet(RestServlet):
    PATTERNS = client_patterns("/account/3pid/msisdn/requestToken$")

    def __init__(self, hs):
        self.hs = hs
        super(MsisdnThreepidRequestTokenRestServlet, self).__init__()
        self.store = self.hs.get_datastore()
        self.identity_handler = hs.get_handlers().identity_handler

    @defer.inlineCallbacks
    def on_POST(self, request):
        body = parse_json_object_from_request(request)
        assert_params_in_dict(
            body,
            ["id_server", "client_secret", "country", "phone_number", "send_attempt"],
        )
        id_server = "https://" + body["id_server"]  # Assume https
        client_secret = body["client_secret"]
        country = body["country"]
        phone_number = body["phone_number"]
        send_attempt = body["send_attempt"]
        next_link = body.get("next_link")  # Optional param

        msisdn = phone_number_to_msisdn(country, phone_number)

        if not (yield check_3pid_allowed(self.hs, "msisdn", msisdn)):
            raise SynapseError(
                403,
                "Account phone numbers are not authorized on this server",
                Codes.THREEPID_DENIED,
            )

        assert_valid_client_secret(body["client_secret"])

        existing_user_id = yield self.store.get_user_id_by_threepid("msisdn", msisdn)

        if existing_user_id is not None:
            raise SynapseError(400, "MSISDN is already in use", Codes.THREEPID_IN_USE)

        ret = yield self.identity_handler.requestMsisdnToken(
            id_server, country, phone_number, client_secret, send_attempt, next_link
        )
        return 200, ret


class ThreepidRestServlet(RestServlet):
    PATTERNS = client_patterns("/account/3pid$")

    def __init__(self, hs):
        super(ThreepidRestServlet, self).__init__()
        self.hs = hs
        self.identity_handler = hs.get_handlers().identity_handler
        self.auth = hs.get_auth()
        self.auth_handler = hs.get_auth_handler()
        self.datastore = hs.get_datastore()
        self.http_client = hs.get_simple_http_client()

    @defer.inlineCallbacks
    def on_GET(self, request):
        requester = yield self.auth.get_user_by_req(request)

        threepids = yield self.datastore.user_get_threepids(requester.user.to_string())

        return 200, {"threepids": threepids}

    @defer.inlineCallbacks
    def on_POST(self, request):
        if self.hs.config.disable_3pid_changes:
            raise SynapseError(400, "3PID changes disabled on this server")

        body = parse_json_object_from_request(request)

        requester = yield self.auth.get_user_by_req(request)
        user_id = requester.user.to_string()

        # skip validation if this is a shadow 3PID from an AS
        if not requester.app_service:
            threepid_creds = body.get("threePidCreds") or body.get("three_pid_creds")
            if threepid_creds is None:
                raise SynapseError(400, "Missing param", Codes.MISSING_PARAM)

            requester = yield self.auth.get_user_by_req(request)
            user_id = requester.user.to_string()

            # Specify None as the identity server to retrieve it from the request body instead
            threepid = yield self.identity_handler.threepid_from_creds(None, threepid_creds)

            if not threepid:
                raise SynapseError(
                    400, "Failed to auth 3pid", Codes.THREEPID_AUTH_FAILED
                )

            for reqd in ["medium", "address", "validated_at"]:
                if reqd not in threepid:
                    logger.warn("Couldn't add 3pid: invalid response from ID server")
                    raise SynapseError(500, "Invalid response from ID Server")
        else:
            # XXX: ASes pass in a validated threepid directly to bypass the IS.
            # This makes the API entirely change shape when we have an AS token;
            # it really should be an entirely separate API - perhaps
            # /account/3pid/replicate or something.
            threepid = body.get("threepid")

        yield self.auth_handler.add_threepid(
            user_id, threepid["medium"], threepid["address"], threepid["validated_at"]
        )

<<<<<<< HEAD
        if not requester.app_service and ("bind" in body and body["bind"]):
            logger.debug("Binding threepid %s to %s", threepid, user_id)
            yield self.identity_handler.bind_threepid(threepid_creds, user_id)

        if self.hs.config.shadow_server:
            shadow_user = UserID(
                requester.user.localpart, self.hs.config.shadow_server.get("hs")
            )
            self.shadow_3pid({"threepid": threepid}, shadow_user.to_string())

=======
>>>>>>> 3ac614eb
        return 200, {}

    @defer.inlineCallbacks
    def shadow_3pid(self, body, user_id):
        # TODO: retries
        shadow_hs_url = self.hs.config.shadow_server.get("hs_url")
        as_token = self.hs.config.shadow_server.get("as_token")

        yield self.http_client.post_json_get_json(
            "%s/_matrix/client/r0/account/3pid?access_token=%s&user_id=%s"
            % (shadow_hs_url, as_token, user_id),
            body,
        )


class ThreepidUnbindRestServlet(RestServlet):
    PATTERNS = client_patterns("/account/3pid/unbind$", releases=(), unstable=True)

    def __init__(self, hs):
        super(ThreepidUnbindRestServlet, self).__init__()
        self.hs = hs
        self.identity_handler = hs.get_handlers().identity_handler
        self.auth = hs.get_auth()
        self.datastore = self.hs.get_datastore()

    @defer.inlineCallbacks
    def on_POST(self, request):
        """Unbind the given 3pid from a specific identity server, or identity servers that are
        known to have this 3pid bound
        """
        requester = yield self.auth.get_user_by_req(request)
        body = parse_json_object_from_request(request)
        assert_params_in_dict(body, ["medium", "address"])

        medium = body.get("medium")
        address = body.get("address")
        id_server = body.get("id_server")

        # Attempt to unbind the threepid from an identity server. If id_server is None, try to
        # unbind from all identity servers this threepid has been added to in the past
        result = yield self.identity_handler.try_unbind_threepid(
            requester.user.to_string(),
            {"address": address, "medium": medium, "id_server": id_server},
        )
        return 200, {"id_server_unbind_result": "success" if result else "no-support"}


class ThreepidDeleteRestServlet(RestServlet):
    PATTERNS = client_patterns("/account/3pid/delete$")

    def __init__(self, hs):
        super(ThreepidDeleteRestServlet, self).__init__()
        self.hs = hs
        self.auth = hs.get_auth()
        self.auth_handler = hs.get_auth_handler()
        self.http_client = hs.get_simple_http_client()

    @defer.inlineCallbacks
    def on_POST(self, request):
        if self.hs.config.disable_3pid_changes:
            raise SynapseError(400, "3PID changes disabled on this server")

        body = parse_json_object_from_request(request)
        assert_params_in_dict(body, ["medium", "address"])

        requester = yield self.auth.get_user_by_req(request)
        user_id = requester.user.to_string()

        try:
            ret = yield self.auth_handler.delete_threepid(
                user_id, body["medium"], body["address"], body.get("id_server")
            )
        except Exception:
            # NB. This endpoint should succeed if there is nothing to
            # delete, so it should only throw if something is wrong
            # that we ought to care about.
            logger.exception("Failed to remove threepid")
            raise SynapseError(500, "Failed to remove threepid")

        if self.hs.config.shadow_server:
            shadow_user = UserID(
                requester.user.localpart, self.hs.config.shadow_server.get("hs")
            )
            self.shadow_3pid_delete(body, shadow_user.to_string())

        if ret:
            id_server_unbind_result = "success"
        else:
            id_server_unbind_result = "no-support"

        return 200, {"id_server_unbind_result": id_server_unbind_result}

    @defer.inlineCallbacks
    def shadow_3pid_delete(self, body, user_id):
        # TODO: retries
        shadow_hs_url = self.hs.config.shadow_server.get("hs_url")
        as_token = self.hs.config.shadow_server.get("as_token")

        yield self.http_client.post_json_get_json(
            "%s/_matrix/client/r0/account/3pid/delete?access_token=%s&user_id=%s"
            % (shadow_hs_url, as_token, user_id),
            body,
        )


class ThreepidLookupRestServlet(RestServlet):
    PATTERNS = [re.compile("^/_matrix/client/unstable/account/3pid/lookup$")]

    def __init__(self, hs):
        super(ThreepidLookupRestServlet, self).__init__()
        self.auth = hs.get_auth()
        self.identity_handler = hs.get_handlers().identity_handler

    @defer.inlineCallbacks
    def on_GET(self, request):
        """Proxy a /_matrix/identity/api/v1/lookup request to an identity
        server
        """
        yield self.auth.get_user_by_req(request)

        # Verify query parameters
        query_params = request.args
        assert_params_in_dict(query_params, [b"medium", b"address", b"id_server"])

        # Retrieve needed information from query parameters
        medium = parse_string(request, "medium")
        address = parse_string(request, "address")
        id_server = parse_string(request, "id_server")

        # Proxy the request to the identity server. lookup_3pid handles checking
        # if the lookup is allowed so we don't need to do it here.
        ret = yield self.identity_handler.lookup_3pid(id_server, medium, address)

        defer.returnValue((200, ret))


class ThreepidBulkLookupRestServlet(RestServlet):
    PATTERNS = [re.compile("^/_matrix/client/unstable/account/3pid/bulk_lookup$")]

    def __init__(self, hs):
        super(ThreepidBulkLookupRestServlet, self).__init__()
        self.auth = hs.get_auth()
        self.identity_handler = hs.get_handlers().identity_handler

    @defer.inlineCallbacks
    def on_POST(self, request):
        """Proxy a /_matrix/identity/api/v1/bulk_lookup request to an identity
        server
        """
        yield self.auth.get_user_by_req(request)

        body = parse_json_object_from_request(request)

        assert_params_in_dict(body, ["threepids", "id_server"])

        # Proxy the request to the identity server. lookup_3pid handles checking
        # if the lookup is allowed so we don't need to do it here.
        ret = yield self.identity_handler.bulk_lookup_3pid(
            body["id_server"], body["threepids"]
        )

        defer.returnValue((200, ret))


class WhoamiRestServlet(RestServlet):
    PATTERNS = client_patterns("/account/whoami$")

    def __init__(self, hs):
        super(WhoamiRestServlet, self).__init__()
        self.auth = hs.get_auth()

    @defer.inlineCallbacks
    def on_GET(self, request):
        requester = yield self.auth.get_user_by_req(request)

        return 200, {"user_id": requester.user.to_string()}


def register_servlets(hs, http_server):
    EmailPasswordRequestTokenRestServlet(hs).register(http_server)
    MsisdnPasswordRequestTokenRestServlet(hs).register(http_server)
    PasswordResetSubmitTokenServlet(hs).register(http_server)
    PasswordRestServlet(hs).register(http_server)
    DeactivateAccountRestServlet(hs).register(http_server)
    EmailThreepidRequestTokenRestServlet(hs).register(http_server)
    MsisdnThreepidRequestTokenRestServlet(hs).register(http_server)
    ThreepidRestServlet(hs).register(http_server)
    ThreepidUnbindRestServlet(hs).register(http_server)
    ThreepidDeleteRestServlet(hs).register(http_server)
    ThreepidLookupRestServlet(hs).register(http_server)
    ThreepidBulkLookupRestServlet(hs).register(http_server)
    WhoamiRestServlet(hs).register(http_server)<|MERGE_RESOLUTION|>--- conflicted
+++ resolved
@@ -573,19 +573,12 @@
             user_id, threepid["medium"], threepid["address"], threepid["validated_at"]
         )
 
-<<<<<<< HEAD
-        if not requester.app_service and ("bind" in body and body["bind"]):
-            logger.debug("Binding threepid %s to %s", threepid, user_id)
-            yield self.identity_handler.bind_threepid(threepid_creds, user_id)
-
         if self.hs.config.shadow_server:
             shadow_user = UserID(
                 requester.user.localpart, self.hs.config.shadow_server.get("hs")
             )
             self.shadow_3pid({"threepid": threepid}, shadow_user.to_string())
 
-=======
->>>>>>> 3ac614eb
         return 200, {}
 
     @defer.inlineCallbacks
