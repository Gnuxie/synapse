# -*- coding: utf-8 -*-
# Copyright 2014-2016 OpenMarket Ltd
#
# Licensed under the Apache License, Version 2.0 (the "License");
# you may not use this file except in compliance with the License.
# You may obtain a copy of the License at
#
#     http://www.apache.org/licenses/LICENSE-2.0
#
# Unless required by applicable law or agreed to in writing, software
# distributed under the License is distributed on an "AS IS" BASIS,
# WITHOUT WARRANTIES OR CONDITIONS OF ANY KIND, either express or implied.
# See the License for the specific language governing permissions and
# limitations under the License.

import logging
import xml.etree.ElementTree as ET

from six.moves import urllib

from twisted.internet import defer
from twisted.web.client import PartialDownloadError

from synapse.api.errors import Codes, LoginError, SynapseError
from synapse.api.ratelimiting import Ratelimiter
from synapse.http.server import finish_request
from synapse.http.servlet import (
    RestServlet,
    parse_json_object_from_request,
    parse_string,
)
from synapse.rest.client.v2_alpha._base import client_patterns
from synapse.rest.well_known import WellKnownBuilder
from synapse.types import UserID, map_username_to_mxid_localpart
from synapse.util.msisdn import phone_number_to_msisdn

<<<<<<< HEAD
import saml2
from saml2.client import Saml2Client

from .base import ClientV1RestServlet, client_path_patterns

=======
>>>>>>> abce00fc
logger = logging.getLogger(__name__)


def login_submission_legacy_convert(submission):
    """
    If the input login submission is an old style object
    (ie. with top-level user / medium / address) convert it
    to a typed object.
    """
    if "user" in submission:
        submission["identifier"] = {
            "type": "m.id.user",
            "user": submission["user"],
        }
        del submission["user"]

    if "medium" in submission and "address" in submission:
        submission["identifier"] = {
            "type": "m.id.thirdparty",
            "medium": submission["medium"],
            "address": submission["address"],
        }
        del submission["medium"]
        del submission["address"]


def login_id_thirdparty_from_phone(identifier):
    """
    Convert a phone login identifier type to a generic threepid identifier
    Args:
        identifier(dict): Login identifier dict of type 'm.id.phone'

    Returns: Login identifier dict of type 'm.id.threepid'
    """
    if "country" not in identifier or "number" not in identifier:
        raise SynapseError(400, "Invalid phone-type identifier")

    msisdn = phone_number_to_msisdn(identifier["country"], identifier["number"])

    return {
        "type": "m.id.thirdparty",
        "medium": "msisdn",
        "address": msisdn,
    }


class LoginRestServlet(RestServlet):
    PATTERNS = client_patterns("/login$", v1=True)
    CAS_TYPE = "m.login.cas"
    SSO_TYPE = "m.login.sso"
    TOKEN_TYPE = "m.login.token"
    JWT_TYPE = "m.login.jwt"

    def __init__(self, hs):
        super(LoginRestServlet, self).__init__()
        self.hs = hs
        self.jwt_enabled = hs.config.jwt_enabled
        self.jwt_secret = hs.config.jwt_secret
        self.jwt_algorithm = hs.config.jwt_algorithm
        self.saml2_enabled = hs.config.saml2_enabled
        self.cas_enabled = hs.config.cas_enabled
        self.auth_handler = self.hs.get_auth_handler()
        self.registration_handler = hs.get_registration_handler()
        self.handlers = hs.get_handlers()
        self._well_known_builder = WellKnownBuilder(hs)
        self._address_ratelimiter = Ratelimiter()

    def on_GET(self, request):
        flows = []
        if self.jwt_enabled:
            flows.append({"type": LoginRestServlet.JWT_TYPE})
        if self.saml2_enabled:
            flows.append({"type": LoginRestServlet.SSO_TYPE})
            flows.append({"type": LoginRestServlet.TOKEN_TYPE})
        if self.cas_enabled:
            flows.append({"type": LoginRestServlet.SSO_TYPE})

            # we advertise CAS for backwards compat, though MSC1721 renamed it
            # to SSO.
            flows.append({"type": LoginRestServlet.CAS_TYPE})

            # While its valid for us to advertise this login type generally,
            # synapse currently only gives out these tokens as part of the
            # CAS login flow.
            # Generally we don't want to advertise login flows that clients
            # don't know how to implement, since they (currently) will always
            # fall back to the fallback API if they don't understand one of the
            # login flow types returned.
            flows.append({"type": LoginRestServlet.TOKEN_TYPE})

        flows.extend((
            {"type": t} for t in self.auth_handler.get_supported_login_types()
        ))

        return (200, {"flows": flows})

    def on_OPTIONS(self, request):
        return (200, {})

    @defer.inlineCallbacks
    def on_POST(self, request):
        self._address_ratelimiter.ratelimit(
            request.getClientIP(), time_now_s=self.hs.clock.time(),
            rate_hz=self.hs.config.rc_login_address.per_second,
            burst_count=self.hs.config.rc_login_address.burst_count,
            update=True,
        )

        login_submission = parse_json_object_from_request(request)
        try:
            if self.jwt_enabled and (login_submission["type"] ==
                                     LoginRestServlet.JWT_TYPE):
                result = yield self.do_jwt_login(login_submission)
            elif login_submission["type"] == LoginRestServlet.TOKEN_TYPE:
                result = yield self.do_token_login(login_submission)
            else:
                result = yield self._do_other_login(login_submission)
        except KeyError:
            raise SynapseError(400, "Missing JSON keys.")

        well_known_data = self._well_known_builder.get_well_known()
        if well_known_data:
            result["well_known"] = well_known_data
        defer.returnValue((200, result))

    @defer.inlineCallbacks
    def _do_other_login(self, login_submission):
        """Handle non-token/saml/jwt logins

        Args:
            login_submission:

        Returns:
            dict: HTTP response
        """
        # Log the request we got, but only certain fields to minimise the chance of
        # logging someone's password (even if they accidentally put it in the wrong
        # field)
        logger.info(
            "Got login request with identifier: %r, medium: %r, address: %r, user: %r",
            login_submission.get('identifier'),
            login_submission.get('medium'),
            login_submission.get('address'),
            login_submission.get('user'),
        )
        login_submission_legacy_convert(login_submission)

        if "identifier" not in login_submission:
            raise SynapseError(400, "Missing param: identifier")

        identifier = login_submission["identifier"]
        if "type" not in identifier:
            raise SynapseError(400, "Login identifier has no type")

        # convert phone type identifiers to generic threepids
        if identifier["type"] == "m.id.phone":
            identifier = login_id_thirdparty_from_phone(identifier)

        # convert threepid identifiers to user IDs
        if identifier["type"] == "m.id.thirdparty":
            address = identifier.get('address')
            medium = identifier.get('medium')

            if medium is None or address is None:
                raise SynapseError(400, "Invalid thirdparty identifier")

            if medium == 'email':
                # For emails, transform the address to lowercase.
                # We store all email addreses as lowercase in the DB.
                # (See add_threepid in synapse/handlers/auth.py)
                address = address.lower()

            # Check for login providers that support 3pid login types
            canonical_user_id, callback_3pid = (
                yield self.auth_handler.check_password_provider_3pid(
                    medium,
                    address,
                    login_submission["password"],
                )
            )
            if canonical_user_id:
                # Authentication through password provider and 3pid succeeded
                result = yield self._register_device_with_callback(
                    canonical_user_id, login_submission, callback_3pid,
                )
                defer.returnValue(result)

            # No password providers were able to handle this 3pid
            # Check local store
            user_id = yield self.hs.get_datastore().get_user_id_by_threepid(
                medium, address,
            )
            if not user_id:
                logger.warn(
                    "unknown 3pid identifier medium %s, address %r",
                    medium, address,
                )
                raise LoginError(403, "", errcode=Codes.FORBIDDEN)

            identifier = {
                "type": "m.id.user",
                "user": user_id,
            }

        # by this point, the identifier should be an m.id.user: if it's anything
        # else, we haven't understood it.
        if identifier["type"] != "m.id.user":
            raise SynapseError(400, "Unknown login identifier type")
        if "user" not in identifier:
            raise SynapseError(400, "User identifier is missing 'user' key")

        canonical_user_id, callback = yield self.auth_handler.validate_login(
            identifier["user"],
            login_submission,
        )

        result = yield self._register_device_with_callback(
            canonical_user_id, login_submission, callback,
        )
        defer.returnValue(result)

    @defer.inlineCallbacks
    def _register_device_with_callback(
        self,
        user_id,
        login_submission,
        callback=None,
    ):
        """ Registers a device with a given user_id. Optionally run a callback
        function after registration has completed.

        Args:
            user_id (str): ID of the user to register.
            login_submission (dict): Dictionary of login information.
            callback (func|None): Callback function to run after registration.

        Returns:
            result (Dict[str,str]): Dictionary of account information after
                successful registration.
        """
        device_id = login_submission.get("device_id")
        initial_display_name = login_submission.get("initial_device_display_name")
        device_id, access_token = yield self.registration_handler.register_device(
            user_id, device_id, initial_display_name,
        )

        result = {
            "user_id": user_id,
            "access_token": access_token,
            "home_server": self.hs.hostname,
            "device_id": device_id,
        }

        if callback is not None:
            yield callback(result)

        defer.returnValue(result)

    @defer.inlineCallbacks
    def do_token_login(self, login_submission):
        token = login_submission['token']
        auth_handler = self.auth_handler
        user_id = (
            yield auth_handler.validate_short_term_login_token_and_get_user_id(token)
        )

        device_id = login_submission.get("device_id")
        initial_display_name = login_submission.get("initial_device_display_name")
        device_id, access_token = yield self.registration_handler.register_device(
            user_id, device_id, initial_display_name,
        )

        result = {
            "user_id": user_id,  # may have changed
            "access_token": access_token,
            "home_server": self.hs.hostname,
            "device_id": device_id,
        }

        defer.returnValue(result)

    @defer.inlineCallbacks
    def do_jwt_login(self, login_submission):
        token = login_submission.get("token", None)
        if token is None:
            raise LoginError(
                401, "Token field for JWT is missing",
                errcode=Codes.UNAUTHORIZED
            )

        import jwt
        from jwt.exceptions import InvalidTokenError

        try:
            payload = jwt.decode(token, self.jwt_secret, algorithms=[self.jwt_algorithm])
        except jwt.ExpiredSignatureError:
            raise LoginError(401, "JWT expired", errcode=Codes.UNAUTHORIZED)
        except InvalidTokenError:
            raise LoginError(401, "Invalid JWT", errcode=Codes.UNAUTHORIZED)

        user = payload.get("sub", None)
        if user is None:
            raise LoginError(401, "Invalid JWT", errcode=Codes.UNAUTHORIZED)

        user_id = UserID(user, self.hs.hostname).to_string()

        auth_handler = self.auth_handler
        registered_user_id = yield auth_handler.check_user_exists(user_id)
        if registered_user_id:
            device_id = login_submission.get("device_id")
            initial_display_name = login_submission.get("initial_device_display_name")
            device_id, access_token = yield self.registration_handler.register_device(
                registered_user_id, device_id, initial_display_name,
            )

            result = {
                "user_id": registered_user_id,
                "access_token": access_token,
                "home_server": self.hs.hostname,
            }
        else:
            user_id, access_token = (
                yield self.handlers.registration_handler.register(localpart=user)
            )

            device_id = login_submission.get("device_id")
            initial_display_name = login_submission.get("initial_device_display_name")
            device_id, access_token = yield self.registration_handler.register_device(
                registered_user_id, device_id, initial_display_name,
            )

            result = {
                "user_id": user_id,  # may have changed
                "access_token": access_token,
                "home_server": self.hs.hostname,
            }

        defer.returnValue(result)


class CasRedirectServlet(RestServlet):
    PATTERNS = client_patterns("/login/(cas|sso)/redirect", v1=True)

    def __init__(self, hs):
        super(CasRedirectServlet, self).__init__()
        self.cas_server_url = hs.config.cas_server_url.encode('ascii')
        self.cas_service_url = hs.config.cas_service_url.encode('ascii')

    def on_GET(self, request):
        args = request.args
        if b"redirectUrl" not in args:
            return (400, "Redirect URL not specified for CAS auth")
        client_redirect_url_param = urllib.parse.urlencode({
            b"redirectUrl": args[b"redirectUrl"][0]
        }).encode('ascii')
        hs_redirect_url = (self.cas_service_url +
                           b"/_matrix/client/r0/login/cas/ticket")
        service_param = urllib.parse.urlencode({
            b"service": b"%s?%s" % (hs_redirect_url, client_redirect_url_param)
        }).encode('ascii')
        request.redirect(b"%s/login?%s" % (self.cas_server_url, service_param))
        finish_request(request)


class CasTicketServlet(RestServlet):
    PATTERNS = client_patterns("/login/cas/ticket", v1=True)

    def __init__(self, hs):
        super(CasTicketServlet, self).__init__()
        self.cas_server_url = hs.config.cas_server_url
        self.cas_service_url = hs.config.cas_service_url
        self.cas_required_attributes = hs.config.cas_required_attributes
        self._sso_auth_handler = SSOAuthHandler(hs)
        self._http_client = hs.get_simple_http_client()

    @defer.inlineCallbacks
    def on_GET(self, request):
        client_redirect_url = parse_string(request, "redirectUrl", required=True)
        uri = self.cas_server_url + "/proxyValidate"
        args = {
            "ticket": parse_string(request, "ticket", required=True),
            "service": self.cas_service_url
        }
        try:
            body = yield self._http_client.get_raw(uri, args)
        except PartialDownloadError as pde:
            # Twisted raises this error if the connection is closed,
            # even if that's being used old-http style to signal end-of-data
            body = pde.response
        result = yield self.handle_cas_response(request, body, client_redirect_url)
        defer.returnValue(result)

    def handle_cas_response(self, request, cas_response_body, client_redirect_url):
        user, attributes = self.parse_cas_response(cas_response_body)

        for required_attribute, required_value in self.cas_required_attributes.items():
            # If required attribute was not in CAS Response - Forbidden
            if required_attribute not in attributes:
                raise LoginError(401, "Unauthorized", errcode=Codes.UNAUTHORIZED)

            # Also need to check value
            if required_value is not None:
                actual_value = attributes[required_attribute]
                # If required attribute value does not match expected - Forbidden
                if required_value != actual_value:
                    raise LoginError(401, "Unauthorized", errcode=Codes.UNAUTHORIZED)

        return self._sso_auth_handler.on_successful_auth(
            user, request, client_redirect_url,
        )

    def parse_cas_response(self, cas_response_body):
        user = None
        attributes = {}
        try:
            root = ET.fromstring(cas_response_body)
            if not root.tag.endswith("serviceResponse"):
                raise Exception("root of CAS response is not serviceResponse")
            success = (root[0].tag.endswith("authenticationSuccess"))
            for child in root[0]:
                if child.tag.endswith("user"):
                    user = child.text
                if child.tag.endswith("attributes"):
                    for attribute in child:
                        # ElementTree library expands the namespace in
                        # attribute tags to the full URL of the namespace.
                        # We don't care about namespace here and it will always
                        # be encased in curly braces, so we remove them.
                        tag = attribute.tag
                        if "}" in tag:
                            tag = tag.split("}")[1]
                        attributes[tag] = attribute.text
            if user is None:
                raise Exception("CAS response does not contain user")
        except Exception:
            logger.error("Error parsing CAS response", exc_info=1)
            raise LoginError(401, "Invalid CAS response",
                             errcode=Codes.UNAUTHORIZED)
        if not success:
            raise LoginError(401, "Unsuccessful CAS response",
                             errcode=Codes.UNAUTHORIZED)
        return user, attributes


class SSORedirectServlet(RestServlet):
    PATTERNS = client_path_patterns("/login/sso/redirect")

    def __init__(self, hs):
        super(SSORedirectServlet, self).__init__()
        self.saml2_sp_config = hs.config.saml2_sp_config

    def on_GET(self, request):
        args = request.args

        saml_client = Saml2Client(self.saml2_sp_config)
        reqid, info = saml_client.prepare_for_authenticate()

        redirect_url = None

        # Select the IdP URL to send the AuthN request to
        for key, value in info['headers']:
            if key is 'Location':
                redirect_url = value

        if redirect_url is None:
            raise LoginError(401, "Unsuccessful SSO SAML2 redirect url response",
                             errcode=Codes.UNAUTHORIZED)

        relay_state = "/_matrix/client/r0/login"
        if b"redirectUrl" in args:
            relay_state = args[b"redirectUrl"][0]

        url_parts = list(urllib.parse.urlparse(redirect_url))
        query = dict(urllib.parse.parse_qsl(url_parts[4]))
        query.update({"RelayState": relay_state})
        url_parts[4] = urllib.parse.urlencode(query)

        request.redirect(urllib.parse.urlunparse(url_parts))
        finish_request(request)


class SSOAuthHandler(object):
    """
    Utility class for Resources and Servlets which handle the response from a SSO
    service

    Args:
        hs (synapse.server.HomeServer)
    """
    def __init__(self, hs):
        self._hostname = hs.hostname
        self._auth_handler = hs.get_auth_handler()
        self._registration_handler = hs.get_registration_handler()
        self._macaroon_gen = hs.get_macaroon_generator()

    @defer.inlineCallbacks
    def on_successful_auth(
        self, username, request, client_redirect_url,
        user_display_name=None,
    ):
        """Called once the user has successfully authenticated with the SSO.

        Registers the user if necessary, and then returns a redirect (with
        a login token) to the client.

        Args:
            username (unicode|bytes): the remote user id. We'll map this onto
                something sane for a MXID localpath.

            request (SynapseRequest): the incoming request from the browser. We'll
                respond to it with a redirect.

            client_redirect_url (unicode): the redirect_url the client gave us when
                it first started the process.

            user_display_name (unicode|None): if set, and we have to register a new user,
                we will set their displayname to this.

        Returns:
            Deferred[none]: Completes once we have handled the request.
        """
        localpart = map_username_to_mxid_localpart(username)
        user_id = UserID(localpart, self._hostname).to_string()
        registered_user_id = yield self._auth_handler.check_user_exists(user_id)
        if not registered_user_id:
            registered_user_id, _ = (
                yield self._registration_handler.register(
                    localpart=localpart,
                    generate_token=False,
                    default_display_name=user_display_name,
                )
            )

        login_token = self._macaroon_gen.generate_short_term_login_token(
            registered_user_id
        )
        redirect_url = self._add_login_token_to_redirect_url(
            client_redirect_url, login_token
        )
        request.redirect(redirect_url)
        finish_request(request)

    @staticmethod
    def _add_login_token_to_redirect_url(url, token):
        url_parts = list(urllib.parse.urlparse(url))
        query = dict(urllib.parse.parse_qsl(url_parts[4]))
        query.update({"loginToken": token})
        url_parts[4] = urllib.parse.urlencode(query)
        return urllib.parse.urlunparse(url_parts)


def register_servlets(hs, http_server):
    LoginRestServlet(hs).register(http_server)
    if hs.config.cas_enabled:
        CasRedirectServlet(hs).register(http_server)
        CasTicketServlet(hs).register(http_server)
    if hs.config.saml2_enabled:
        SSORedirectServlet(hs).register(http_server)<|MERGE_RESOLUTION|>--- conflicted
+++ resolved
@@ -34,14 +34,10 @@
 from synapse.types import UserID, map_username_to_mxid_localpart
 from synapse.util.msisdn import phone_number_to_msisdn
 
-<<<<<<< HEAD
 import saml2
 from saml2.client import Saml2Client
 
-from .base import ClientV1RestServlet, client_path_patterns
-
-=======
->>>>>>> abce00fc
+
 logger = logging.getLogger(__name__)
 
 
@@ -487,7 +483,7 @@
 
 
 class SSORedirectServlet(RestServlet):
-    PATTERNS = client_path_patterns("/login/sso/redirect")
+    PATTERNS = client_patterns("/login/sso/redirect", v1=True)
 
     def __init__(self, hs):
         super(SSORedirectServlet, self).__init__()
