--- conflicted
+++ resolved
@@ -28,12 +28,8 @@
 from synapse.state import POWER_KEY
 
 from collections import namedtuple
-<<<<<<< HEAD
 from prometheus_client import Counter
-=======
-
 from six import itervalues, iteritems
->>>>>>> 60f09b1e
 
 logger = logging.getLogger(__name__)
 
