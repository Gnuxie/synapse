# -*- coding: utf-8 -*-
# Copyright 2017 Vector Creations Ltd
#
# Licensed under the Apache License, Version 2.0 (the "License");
# you may not use this file except in compliance with the License.
# You may obtain a copy of the License at
#
#     http://www.apache.org/licenses/LICENSE-2.0
#
# Unless required by applicable law or agreed to in writing, software
# distributed under the License is distributed on an "AS IS" BASIS,
# WITHOUT WARRANTIES OR CONDITIONS OF ANY KIND, either express or implied.
# See the License for the specific language governing permissions and
# limitations under the License.
"""The server side of the replication stream.
"""

import logging
import random
<<<<<<< HEAD
from typing import List
=======
from typing import Any, Dict, List

from six import itervalues
>>>>>>> bd64b8fc

from prometheus_client import Counter

from twisted.internet.protocol import Factory

from synapse.metrics.background_process_metrics import run_as_background_process
<<<<<<< HEAD
from synapse.replication.tcp.protocol import ServerReplicationStreamProtocol
from synapse.replication.tcp.streams import STREAMS_MAP, Stream, TypingStream
from synapse.replication.tcp.streams.federation import FederationStream
from synapse.util.metrics import Measure
=======
from synapse.util.metrics import Measure, measure_func

from .protocol import ServerReplicationStreamProtocol
from .streams import STREAMS_MAP, Stream
from .streams.federation import FederationStream
>>>>>>> bd64b8fc

stream_updates_counter = Counter(
    "synapse_replication_tcp_resource_stream_updates", "", ["stream_name"]
)

logger = logging.getLogger(__name__)


class ReplicationStreamProtocolFactory(Factory):
    """Factory for new replication connections.
    """

    def __init__(self, hs):
<<<<<<< HEAD
        self.handler = hs.get_tcp_replication()
=======
        self.streamer = hs.get_replication_streamer()
>>>>>>> bd64b8fc
        self.clock = hs.get_clock()
        self.server_name = hs.config.server_name
        self.hs = hs

        # Ensure the replication streamer is started if we register a
        # replication server endpoint.
        hs.get_replication_streamer()

    def buildProtocol(self, addr):
        return ServerReplicationStreamProtocol(
            self.hs, self.server_name, self.clock, self.handler
        )


class ReplicationStreamer(object):
    """Handles replication connections.

    This needs to be poked when new replication data may be available. When new
    data is available it will propagate to all connected clients.
    """

    def __init__(self, hs):
        self.store = hs.get_datastore()
        self.clock = hs.get_clock()
        self.notifier = hs.get_notifier()

        self._replication_torture_level = hs.config.replication_torture_level

        # Work out list of streams that this instance is the source of.
        self.streams = []  # type: List[Stream]
        if hs.config.worker_app is None:
            for stream in STREAMS_MAP.values():
                if stream == FederationStream and hs.config.send_federation:
                    # We only support federation stream if federation sending
                    # hase been disabled on the master.
                    continue

                if stream == TypingStream:
                    continue

                self.streams.append(stream(hs))

        if hs.config.server.handle_typing:
            self.streams.append(TypingStream(hs))

        self.streams_by_name = {stream.NAME: stream for stream in self.streams}

        self.notifier.add_replication_callback(self.on_notifier_poke)

        # Keeps track of whether we are currently checking for updates
        self.is_looping = False
        self.pending_updates = False

        self.client = hs.get_tcp_replication()

    def get_streams(self) -> Dict[str, Stream]:
        """Get a mapp from stream name to stream instance.
        """
        return self.streams_by_name

    def on_notifier_poke(self):
        """Checks if there is actually any new data and sends it to the
        connections if there are.

        This should get called each time new data is available, even if it
        is currently being executed, so that nothing gets missed
        """
        if not self.client.connected():
            # Don't bother if nothing is listening. We still need to advance
            # the stream tokens otherwise they'll fall beihind forever
            for stream in self.streams:
                stream.discard_updates_and_advance()
            return

        self.pending_updates = True

        if self.is_looping:
            logger.debug("Notifier poke loop already running")
            return

        run_as_background_process("replication_notifier", self._run_notifier_loop)

    async def _run_notifier_loop(self):
        self.is_looping = True

        try:
            # Keep looping while there have been pokes about potential updates.
            # This protects against the race where a stream we already checked
            # gets an update while we're handling other streams.
            while self.pending_updates:
                self.pending_updates = False

                with Measure(self.clock, "repl.stream.get_updates"):
                    all_streams = self.streams

                    if self._replication_torture_level is not None:
                        # there is no guarantee about ordering between the streams,
                        # so let's shuffle them around a bit when we are in torture mode.
                        all_streams = list(all_streams)
                        random.shuffle(all_streams)

                    for stream in all_streams:
                        if stream.last_token == stream.current_token():
                            continue

                        if self._replication_torture_level:
                            await self.clock.sleep(
                                self._replication_torture_level / 1000.0
                            )

                        logger.debug(
                            "Getting stream: %s: %s -> %s",
                            stream.NAME,
                            stream.last_token,
                            stream.current_token(),
                        )
                        try:
                            updates, current_token, limited = await stream.get_updates()
                            self.pending_updates |= limited
                        except Exception:
                            logger.info("Failed to handle stream %s", stream.NAME)
                            raise

                        logger.debug(
                            "Sending %d updates", len(updates),
                        )

                        if updates:
                            logger.info(
                                "Streaming: %s -> %s", stream.NAME, updates[-1][0]
                            )
                            stream_updates_counter.labels(stream.NAME).inc(len(updates))

                        # Some streams return multiple rows with the same stream IDs,
                        # we need to make sure they get sent out in batches. We do
                        # this by setting the current token to all but the last of
                        # a series of updates with the same token to have a None
                        # token. See RdataCommand for more details.
                        batched_updates = _batch_updates(updates)

                        for token, row in batched_updates:
                            try:
                                self.client.stream_update(stream.NAME, token, row)
                            except Exception:
                                logger.exception("Failed to replicate")

            logger.debug("No more pending updates, breaking poke loop")
        finally:
            self.pending_updates = False
            self.is_looping = False


def _batch_updates(updates):
    """Takes a list of updates of form [(token, row)] and sets the token to
    None for all rows where the next row has the same token. This is used to
    implement batching.

    For example:

        [(1, _), (1, _), (2, _), (3, _), (3, _)]

    becomes:

        [(None, _), (1, _), (2, _), (None, _), (3, _)]
    """
    if not updates:
        return []

    new_updates = []
    for i, update in enumerate(updates[:-1]):
        if update[0] == updates[i + 1][0]:
            new_updates.append((None, update[1]))
        else:
            new_updates.append(update)

    new_updates.append(updates[-1])
    return new_updates<|MERGE_RESOLUTION|>--- conflicted
+++ resolved
@@ -17,31 +17,17 @@
 
 import logging
 import random
-<<<<<<< HEAD
-from typing import List
-=======
-from typing import Any, Dict, List
-
-from six import itervalues
->>>>>>> bd64b8fc
+from typing import List, Dict
 
 from prometheus_client import Counter
 
 from twisted.internet.protocol import Factory
 
 from synapse.metrics.background_process_metrics import run_as_background_process
-<<<<<<< HEAD
 from synapse.replication.tcp.protocol import ServerReplicationStreamProtocol
 from synapse.replication.tcp.streams import STREAMS_MAP, Stream, TypingStream
 from synapse.replication.tcp.streams.federation import FederationStream
 from synapse.util.metrics import Measure
-=======
-from synapse.util.metrics import Measure, measure_func
-
-from .protocol import ServerReplicationStreamProtocol
-from .streams import STREAMS_MAP, Stream
-from .streams.federation import FederationStream
->>>>>>> bd64b8fc
 
 stream_updates_counter = Counter(
     "synapse_replication_tcp_resource_stream_updates", "", ["stream_name"]
@@ -55,11 +41,7 @@
     """
 
     def __init__(self, hs):
-<<<<<<< HEAD
         self.handler = hs.get_tcp_replication()
-=======
-        self.streamer = hs.get_replication_streamer()
->>>>>>> bd64b8fc
         self.clock = hs.get_clock()
         self.server_name = hs.config.server_name
         self.hs = hs
