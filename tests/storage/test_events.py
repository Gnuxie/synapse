--- conflicted
+++ resolved
@@ -103,13 +103,9 @@
             RoomVersions.V6,
         )
 
-<<<<<<< HEAD
-        state_before_gap = self.get_success(self.store.get_current_state(self.room_id))
-=======
-        state_before_gap = self.get_success(
-            self.state.get_current_state_ids(self.room_id)
-        )
->>>>>>> f9d470b2
+        state_before_gap = self.get_success(
+            self.store.get_current_state_ids(self.room_id)
+        )
 
         self.persist_event(remote_event_2, state=state_before_gap)
 
@@ -141,11 +137,7 @@
         # setting. The state resolution across the old and new event will then
         # include it, and so the resolved state won't match the new state.
         state_before_gap = dict(
-<<<<<<< HEAD
-            self.get_success(self.store.get_current_state(self.room_id))
-=======
-            self.get_success(self.state.get_current_state_ids(self.room_id))
->>>>>>> f9d470b2
+            self.get_success(self.store.get_current_state_ids(self.room_id))
         )
         state_before_gap.pop(("m.room.history_visibility", ""))
 
@@ -188,13 +180,9 @@
             RoomVersions.V6,
         )
 
-<<<<<<< HEAD
-        state_before_gap = self.get_success(self.store.get_current_state(self.room_id))
-=======
-        state_before_gap = self.get_success(
-            self.state.get_current_state_ids(self.room_id)
-        )
->>>>>>> f9d470b2
+        state_before_gap = self.get_success(
+            self.store.get_current_state_ids(self.room_id)
+        )
 
         self.persist_event(remote_event_2, state=state_before_gap)
 
@@ -224,13 +212,9 @@
             RoomVersions.V6,
         )
 
-<<<<<<< HEAD
-        state_before_gap = self.get_success(self.store.get_current_state(self.room_id))
-=======
-        state_before_gap = self.get_success(
-            self.state.get_current_state_ids(self.room_id)
-        )
->>>>>>> f9d470b2
+        state_before_gap = self.get_success(
+            self.store.get_current_state_ids(self.room_id)
+        )
 
         self.persist_event(remote_event_2, state=state_before_gap)
 
@@ -270,13 +254,9 @@
             RoomVersions.V6,
         )
 
-<<<<<<< HEAD
-        state_before_gap = self.get_success(self.store.get_current_state(self.room_id))
-=======
-        state_before_gap = self.get_success(
-            self.state.get_current_state_ids(self.room_id)
-        )
->>>>>>> f9d470b2
+        state_before_gap = self.get_success(
+            self.store.get_current_state_ids(self.room_id)
+        )
 
         self.persist_event(remote_event_2, state=state_before_gap)
 
@@ -318,13 +298,9 @@
             RoomVersions.V6,
         )
 
-<<<<<<< HEAD
-        state_before_gap = self.get_success(self.store.get_current_state(self.room_id))
-=======
-        state_before_gap = self.get_success(
-            self.state.get_current_state_ids(self.room_id)
-        )
->>>>>>> f9d470b2
+        state_before_gap = self.get_success(
+            self.store.get_current_state_ids(self.room_id)
+        )
 
         self.persist_event(remote_event_2, state=state_before_gap)
 
@@ -358,13 +334,9 @@
             RoomVersions.V6,
         )
 
-<<<<<<< HEAD
-        state_before_gap = self.get_success(self.store.get_current_state(self.room_id))
-=======
-        state_before_gap = self.get_success(
-            self.state.get_current_state_ids(self.room_id)
-        )
->>>>>>> f9d470b2
+        state_before_gap = self.get_success(
+            self.store.get_current_state_ids(self.room_id)
+        )
 
         self.persist_event(remote_event_2, state=state_before_gap)
 
