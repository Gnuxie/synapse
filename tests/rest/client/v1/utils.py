--- conflicted
+++ resolved
@@ -40,13 +40,12 @@
     auth_user_id = attr.ib()
 
     def create_room_as(
-<<<<<<< HEAD
-        self, room_creator: str = None, is_public: bool = True, tok: str = None
+        self,
+        room_creator: str = None,
+        is_public: bool = True,
+        tok: str = None,
+        expect_code: int = 200,
     ) -> str:
-=======
-        self, room_creator=None, is_public=True, tok=None, expect_code=200,
-    ):
->>>>>>> b8f20e42
         temp_id = self.auth_user_id
         self.auth_user_id = room_creator
         path = "/_matrix/client/r0/createRoom"
